--- conflicted
+++ resolved
@@ -8454,24 +8454,15 @@
 
     <param>
        <post_avblfldidx>1018</post_avblfldidx>
-<<<<<<< HEAD
-       <shortname>VPOT_ON_ISOBARIC_SFC_FROM_WIND_FLD</shortname>
-       <pname>VPOT</pname>
-=======
        <shortname>NCCD_ON_ISOBARIC_SFC</shortname>
        <longname>Number concentration for cloud water drops on isobaric surfaces</longname>
        <pname>NCONCD</pname>
->>>>>>> 70fc7625
        <fixed_sfc1_type>isobaric_sfc</fixed_sfc1_type>
        <scale>3.0</scale>
     </param>
 
     <param>
        <post_avblfldidx>1019</post_avblfldidx>
-<<<<<<< HEAD
-       <shortname>STRM_ON_ISOBARIC_SFC_FROM_WIND_FLD</shortname>
-       <pname>STRM</pname>
-=======
        <shortname>NCIP_ON_ISOBARIC_SFC</shortname>
        <longname>Number concentration for ice particles on isobaric surfaces</longname>
        <pname>NCCICE</pname>
@@ -8484,7 +8475,22 @@
        <shortname>NCRAIN_ON_ISOBARIC_SFC</shortname>
        <longname>Number concentration for rain on isobaric surfaces</longname>
        <pname>SPNCR</pname>
->>>>>>> 70fc7625
+       <fixed_sfc1_type>isobaric_sfc</fixed_sfc1_type>
+       <scale>3.0</scale>
+    </param>
+
+    <param>
+       <post_avblfldidx>1021</post_avblfldidx>
+       <shortname>VPOT_ON_ISOBARIC_SFC_FROM_WIND_FLD</shortname>
+       <pname>VPOT</pname>
+       <fixed_sfc1_type>isobaric_sfc</fixed_sfc1_type>
+       <scale>3.0</scale>
+    </param>
+
+    <param>
+       <post_avblfldidx>1022</post_avblfldidx>
+       <shortname>STRM_ON_ISOBARIC_SFC_FROM_WIND_FLD</shortname>
+       <pname>STRM</pname>
        <fixed_sfc1_type>isobaric_sfc</fixed_sfc1_type>
        <scale>3.0</scale>
     </param>
