      SUBROUTINE CLDRAD
!$$$  SUBPROGRAM DOCUMENTATION BLOCK
!                .      .    .     
! SUBPROGRAM:    CLDRAD       POST SNDING/CLOUD/RADTN FIELDS
!   PRGRMMR: TREADON         ORG: W/NP2      DATE: 93-08-30       
!     
! ABSTRACT:  THIS ROUTINE COMPUTES/POSTS SOUNDING, CLOUD 
!   RELATED, AND RADIATION FIELDS.  UNDER THE HEADING OF 
!   SOUNDING FIELDS FALL THE THREE ETA MODEL LIFTED INDICES,
!   CAPE, CIN, AND TOTAL COLUMN PRECIPITABLE WATER.
!
!   THE THREE ETA MODEL LIFTED INDICES DIFFER ONLY IN THE
!   DEFINITION OF THE PARCEL TO LIFT.  ONE LIFTS PARCELS FROM
!   THE LOWEST ABOVE GROUND ETA LAYER.  ANOTHER LIFTS MEAN 
!   PARCELS FROM ANY OF NBND BOUNDARY LAYERS (SEE SUBROUTINE
!   BNDLYR).  THE FINAL TYPE OF LIFTED INDEX IS A BEST LIFTED
!   INDEX BASED ON THE NBND BOUNDARY LAYER LIFTED INDICES.
!
!   TWO TYPES OF CAPE/CIN ARE AVAILABLE.  ONE IS BASED ON PARCELS
!   IN THE LOWEST ETA LAYER ABOVE GROUND.  THE OTHER IS BASED 
!   ON A LAYER MEAN PARCEL IN THE N-TH BOUNDARY LAYER ABOVE 
!   THE GROUND.  SEE SUBROUTINE CALCAPE FOR DETAILS.
!
!   THE CLOUD FRACTION AND LIQUID CLOUD WATER FIELDS ARE DIRECTLY
!   FROM THE MODEL WITH MINIMAL POST PROCESSING.  THE LIQUID 
!   CLOUD WATER, 3-D CLOUD FRACTION, AND TEMPERATURE TENDENCIES
!   DUE TO PRECIPITATION ARE NOT POSTED IN THIS ROUTINE.  SEE
!   SUBROUTINE ETAFLD FOR THESE FIELDS.  LIFTING CONDENSATION
!   LEVEL HEIGHT AND PRESSURE ARE COMPUTED AND POSTED IN
!   SUBROUTINE MISCLN.  
!
!   THE RADIATION FIELDS POSTED BY THIS ROUTINE ARE THOSE COMPUTED
!   DIRECTLY IN THE MODEL.
!     
! PROGRAM HISTORY LOG:
!   93-08-30  RUSS TREADON
!   94-08-04  MICHAEL BALDWIN - ADDED OUTPUT OF INSTANTANEOUS SFC
!                               FLUXES OF NET SW AND LW DOWN RADIATION
!   97-04-25  MICHAEL BALDWIN - FIX PDS FOR PRECIPITABLE WATER
!   97-04-29  GEOFF MANIKIN - MOVED CLOUD TOP TEMPS CALCULATION
!                               TO THIS SUBROUTINE.  CHANGED METHOD
!                               OF DETERMINING WHERE CLOUD BASE AND
!                               TOP ARE FOUND AND ADDED HEIGHT OPTION
!                               FOR TOP AND BASE.
!   98-04-29  GEOFF MANIKIN - CHANGED VALUE FOR CLOUD BASE/TOP PRESSURES
!                               AND HEIGHTS FROM SPVAL TO -500
!   98-06-15  T BLACK       - CONVERSION FROM 1-D TO 2-D
!   98-07-17  MIKE BALDWIN  - REMOVED LABL84
!   00-01-04  JIM TUCCILLO  - MPI VERSION
!   00-02-22  GEOFF MANIKIN - CHANGED VALUE FOR CLOUD BASE/TOP PRESSURES
!                               AND HEIGHTS FROM SPVAL TO -500 (WAS NOT IN
!                               PREVIOUS IBM VERSION)
!   01-10-22  H CHUANG - MODIFIED TO PROCESS HYBRID MODEL OUTPUT
!   02-01-15  MIKE BALDWIN - WRF VERSION
!   05-01-06  H CHUANG - ADD VARIOUS CLOUD FIELDS
!   05-07-07  BINBIN ZHOU - ADD RSM MODEL
!   05-08-30  BINBIN ZHOU - ADD CEILING and FLIGHT CONDITION RESTRICTION
!   10-09-09  GEOFF MANIKIN - REVISED CALL TO CALCAPE
!   11-02-06  Jun Wang - ADD GRID2 OPTION
!   11-12-14  SARAH LU - ADD AEROSOL OPTICAL PROPERTIES
!   11-12-16  SARAH LU - ADD AEROSOL 2D DIAG FIELDS
!   11-12-23  SARAH LU - CONSOLIDATE ALL GOCART FIELDS TO BLOCK 4
!   11-12-23  SARAH LU - ADD AOD AT ADDITIONAL CHANNELS
!   12-04-03  Jun Wang - Add lftx and GFS convective cloud cover for grib2
!   13-05-06  Shrinivas Moorthi - Add cloud condensate to total precip water
!
!     
! USAGE:    CALL CLDRAD
!   INPUT ARGUMENT LIST:
!
!   OUTPUT ARGUMENT LIST: 
!     NONE
!     
!   OUTPUT FILES:
!     NONE
!     
!   SUBPROGRAMS CALLED:
!     UTILITIES:
!       NONE
!     LIBRARY:
!       COMMON   - RQSTFLD
!                  CTLBLK
!     
!   ATTRIBUTES:
!     LANGUAGE: FORTRAN
!     MACHINE : IBM SP
!$$$  
!
      use vrbls4d, only: DUST
      use vrbls3d, only: QQW, QQR, T, ZINT, CFR, QQI, QQS, Q, EXT, ZMID, PMID,&
                         PINT, DUEM, DUSD, DUDP, DUWT
      use vrbls2d, only: CLDEFI, CFRACL, AVGCFRACL, CFRACM, AVGCFRACM, CFRACH,&
                         AVGCFRACH, AVGTCDC, NCFRST, ACFRST, NCFRCV, ACFRCV,  &
                         HBOT, HBOTD, HBOTS, HTOP, HTOPD, HTOPS,  FIS, PBLH,  &
                         PBOT, PBOTL, PBOTM, PBOTH, CNVCFR, PTOP, PTOPL,      &
                         PTOPM, PTOPH, TTOPL, TTOPM, TTOPH, PBLCFR, CLDWORK,  &
                         ASWIN, AUVBIN, AUVBINC, ASWIN, ASWOUT,ALWOUT, ASWTOA,&
                         RLWTOA, CZMEAN, CZEN, RSWIN, ALWIN, ALWTOA, RLWIN,   &
                         SIGT4, RSWOUT, RADOT, RSWINC, ASWINC, ASWOUTC,       &
                         ASWTOAC, ALWOUTC, ASWTOAC, AVISBEAMSWIN,             &
                         AVISDIFFSWIN, ASWINTOA, ASWINC, ASWTOAC, AIRBEAMSWIN,&
                         AIRDIFFSWIN, DUSMASS, DUSMASS25, DUCMASS, DUCMASS25, &
                         ALWINC, ALWTOAC
      use masks,    only: LMH, HTM
      use params_mod, only: TFRZ, D00, H99999, QCLDMIN, SMALL, D608, H1, ROG, &
                            GI, RD, QCONV, ABSCOEFI, ABSCOEF, STBOL, PQ0, A2, &
                            A3, A4
      use ctlblk_mod, only: JSTA, JEND, SPVAL, MODELNAME, GRIB, CFLD,DATAPD,  &
                            FLD_INFO, AVRAIN, THEAT, IFHR, IFMIN, AVCNVC,     &
                            TCLOD, ARDSW, TRDSW, ARDLW, NBIN_DU, TRDLW, IM,   &
                            JM, LM, gocart_on
      use rqstfld_mod, only: IGET, ID, LVLS, IAVBLFLD
      use cmassi_mod,  only: TRAD_ice
!- - - - - - - - - - - - - - - - - - - - - - - - - - - - - - - - - - - -
      implicit none
!     
!     SET CELSIUS TO KELVIN CONVERSION.
      real,PARAMETER :: C2K=273.15
!     
!     DECLARE VARIABLES.
!     
      LOGICAL,dimension(im,jm) ::  NEED
      INTEGER :: lcbot,lctop  !bsf
      INTEGER,dimension(im,jm) :: IBOTT, IBOTCu, IBOTDCu, IBOTSCu, IBOTGr,   &
                                  ITOPT, ITOPCu, ITOPDCu, ITOPSCu, ITOPGr
      REAL,dimension(im,jm)    :: EGRID1, EGRID2, EGRID3, GRID1, GRID2,      &
                                  CLDP, CLDZ, CLDT, CLDZCu
      REAL,dimension(lm)       :: RHB, watericetotal, pabovesfc
      REAL   :: watericemax, wimin, zcldbase, zcldtop, zpbltop,              &
                rhoice, coeffp, exponfp, const1, cloud_def_p,                &
                pcldbase, rhoair, vovermd, concfp, betav,                    &
                vertvis, tx, tv, pol, esx, es, e, zsf, zcld, frac
      integer   nfog, nfogn(7),npblcld,nlifr, k1, k2, ll
      
!     B ZHOU: For aviation:
      REAL  TCLD(IM,JM), CEILING(IM,JM), FLTCND(IM,JM)            &
     &    , CU_ir(LM), q_conv   !bsf
!jw
      integer I,J,L,K,IBOT,ITCLOD,LBOT,LTOP,ITRDSW,ITRDLW,        &
              LLMH,ITHEAT,IFINCR,ITYPE,ITOP,NUM_THICK
      real    DPBND,RRNUM,QCLD,RSUM,TLMH,FACTRS,FACTRL,DP,        &
              OPDEPTH, TMP,QSAT,RHUM
      real    dummy(IM,JM)
      integer idummy(IM,JM)
!
!     Added for GOCART
      integer, parameter   :: MBIN = 8
      integer              :: N
      REAL,ALLOCATABLE     :: DUSTSL(:,:,:,:)
      REAL*8, DIMENSION(4) :: FD = (/ 0.01053,0.08421,              &
     &                                0.25263,0.65263 /)
!      REAL, DIMENSION(MBIN):: QEXT = (/ 2.345004,2.475098,      &
!     &    1.760183,0.979439,0.508393,0.276068,0.140245,0.076807 /)
      REAL, DIMENSION(MBIN):: QEXT_550 = (/ 2.50542, 2.56913,       &
     &    1.77384, 0.97245, 0.50454, 0.27513, 0.13995, 0.07665 /)
      REAL, DIMENSION(MBIN):: QEXT_340 = (/ 4.21953, 3.23116,       &
     &    1.74930, 0.89324, 0.47381, 0.26496, 0.13670, 0.07543 /)
      REAL, DIMENSION(MBIN):: QEXT_440 = (/ 3.25690, 2.92673,       &
     &    1.79127, 0.93780, 0.48942, 0.27032, 0.13847, 0.07609/)
      REAL, DIMENSION(MBIN):: QEXT_660 = (/ 1.95755,  2.23381,      &
     &    1.71761, 0.99479, 0.51891, 0.27994, 0.14136, 0.07718/)
      REAL, DIMENSION(MBIN):: QEXT_860 = (/ 1.17001,  1.61196,      &
     &    1.52309, 1.00701, 0.54770, 0.29159, 0.14465, 0.07834/)
      REAL, DIMENSION(MBIN):: QEXT_1630 = (/ 0.25973,  0.53494,     &
     &    0.82336, 0.81302, 0.57096, 0.32620,  0.15614,  0.08200/)
      REAL, DIMENSION(MBIN):: QEXT_11100 = (/ 0.01559, 0.01988,     &
     &    0.03950, 0.08786, 0.15765, 0.19922, 0.16854, 0.10331/)
!     
!
!*************************************************************************
!     START CLDRAD HERE.
!     
!***  BLOCK 1.  SOUNDING DERIVED FIELDS.
!     
!     ETA SURFACE TO 500MB LIFTED INDEX.  TO BE CONSISTENT WITH THE
!     LFM AND NGM POSTING WE ADD 273.15 TO THE LIFTED INDEX
! GSM     WILL NOT ADD 273 TO VALUE FOR RAPID REFRESH TO BE
!           CONSISTENT WITH RUC
!
!     THE BEST (SIX LAYER) AND BOUNDARY LAYER LIFTED INDICES ARE
!     COMPUTED AND POSTED IN SUBROUTINE MISCLN.
!
      IF (IGET(030).GT.0.OR.IGET(572)>0) THEN
        DO J=JSTA,JEND
          DO I=1,IM
            EGRID1(I,J) = SPVAL
          ENDDO
        ENDDO
!
        CALL OTLIFT(EGRID1)
!
        DO J=JSTA,JEND
          DO I=1,IM
            IF(MODELNAME == 'RAPR') THEN
              IF(EGRID1(I,J) < SPVAL) GRID1(I,J) = EGRID1(I,J) 
            ELSE
              IF(EGRID1(I,J) < SPVAL) GRID1(I,J) = EGRID1(I,J) + TFRZ
            ENDIF
          ENDDO
        ENDDO
!
        if(IGET(030) > 0) then
          if(grib == "grib1" )then
            ID(1:25) = 0
            ID(10)   = 50
            ID(11)   = 100
            CALL GRIBIT(IGET(030),LVLS(1,IGET(030)),GRID1,IM,JM)
          else if(grib == "grib2" )then
            cfld = cfld+1
            fld_info(cfld)%ifld = IAVBLFLD(IGET(030))
            datapd(1:im,1:jend-jsta+1,cfld) = GRID1(1:im,jsta:jend)
          endif
        endif
!for GFS
        if(IGET(572) > 0) then
          if(grib == "grib2" )then
            cfld = cfld+1
            fld_info(cfld)%ifld = IAVBLFLD(IGET(572))
            where(GRID1 /= SPVAL) GRID1 = GRID1-TFRZ
            datapd(1:im,1:jend-jsta+1,cfld) = GRID1(1:im,jsta:jend)
          endif
        endif

      ENDIF
!
!     SOUNDING DERIVED AREA INTEGRATED ENERGIES - CAPE AND CIN.
!       THIS IS THE SFC-BASED CAPE/CIN (lowest 70 mb searched)
!
!           CONVECTIVE AVAILABLE POTENTIAL ENERGY.
      IF ((IGET(032).GT.0))THEN
        IF ( (LVLS(1,IGET(032)).GT.0) )THEN
          ITYPE  = 1
          DPBND  = 10.E2
          dummy  = 0.
          idummy = 0
          CALL CALCAPE(ITYPE,DPBND,dummy,dummy,dummy,idummy,EGRID1,EGRID2, &
                 EGRID3,dummy,dummy)
          DO J=JSTA,JEND
            DO I=1,IM
              GRID1(I,J) = EGRID1(I,J)
            ENDDO
          ENDDO
          CALL BOUND(GRID1,D00,H99999)
          if(grib == "grib1" )then
           ID(1:25) = 0
           CALL GRIBIT(IGET(032),LVLS(1,IGET(032)),GRID1,IM,JM)
          else if(grib == "grib2" )then
            cfld = cfld+1
            fld_info(cfld)%ifld = IAVBLFLD(IGET(032))
            datapd(1:im,1:jend-jsta+1,cfld) = GRID1(1:im,jsta:jend)
          endif	
        END IF
      END IF
!
!           CONVECTIVE INHIBITION.     
      IF ((IGET(107) > 0))THEN
        IF ( (LVLS(1,IGET(107)) > 0) )THEN
          IF ((IGET(032) > 0))THEN
            IF ( (LVLS(1,IGET(032)) > 0) )THEN
              DO J=JSTA,JEND
                DO I=1,IM
                  GRID1(I,J) = -1.*EGRID2(I,J)
                ENDDO
              ENDDO
            END IF
          ELSE
            ITYPE  = 1
            DPBND  = 10.E2
            dummy  = 0.
            idummy = 0
            CALL CALCAPE(ITYPE,DPBND,dummy,dummy,dummy,idummy,EGRID1,EGRID2, &
                         EGRID3,dummy,dummy)
            DO J=JSTA,JEND
              DO I=1,IM
                GRID1(I,J) = -1.*EGRID2(I,J)
              ENDDO
            ENDDO
          END IF   
          CALL BOUND(GRID1,D00,H99999)
          DO J=JSTA,JEND
            DO I=1,IM
              GRID1(I,J) = -1.*GRID1(I,J)
            ENDDO
          ENDDO
          if(grib == "grib1" )then
            ID(1:25) = 0
            CALL GRIBIT(IGET(107),LVLS(1,IGET(107)),GRID1,IM,JM)
          else if(grib == "grib2" )then
            cfld = cfld+1
            fld_info(cfld)%ifld = IAVBLFLD(IGET(107))
            datapd(1:im,1:jend-jsta+1,cfld) = GRID1(1:im,jsta:jend)
          endif
        END IF ! end for lvls(107)
      END IF ! end of iget(107)	 
      
!!!=======================================================================
!
!     TOTAL COLUMN PRECIPITABLE WATER (SPECIFIC HUMIDITY).
      IF (IGET(080) > 0) THEN
         CALL CALPW(GRID1,1)
         ID(1:25) = 0
         CALL BOUND(GRID1,D00,H99999)
        if(grib == "grib1" )then
          CALL GRIBIT(IGET(080),LVLS(1,IGET(080)),GRID1,IM,JM)
        else if(grib == "grib2" )then
          cfld = cfld + 1
          fld_info(cfld)%ifld = IAVBLFLD(IGET(080))
          datapd(1:im,1:jend-jsta+1,cfld) = GRID1(1:im,jsta:jend)
        endif
      ENDIF
!     
!     TOTAL COLUMN CLOUD WATER
      IF (IGET(200) > 0 .or. IGET(575) > 0) THEN
        CALL CALPW(GRID1,2)
        IF(MODELNAME == 'GFS')then
! GFS combines cloud water and cloud ice, hoping to seperate them next implementation	 
          CALL CALPW(GRID2,3)
          DO J=JSTA,JEND
            DO I=1,IM
              GRID1(I,J) = GRID1(I,J) + GRID2(I,J)
            ENDDO
          ENDDO
        END IF  
  
        ID(1:25) = 0
        ID(02)   = 129      !--- Parameter Table 129, PDS Octet 4 = 129)
        CALL BOUND(GRID1,D00,H99999)
        if(IGET(200) > 0) then
          if(grib == "grib1" )then
            CALL GRIBIT(IGET(200),LVLS(1,IGET(200)),GRID1,IM,JM)
          else if(grib == "grib2" )then
            cfld = cfld + 1
            fld_info(cfld)%ifld = IAVBLFLD(IGET(200))
            datapd(1:im,1:jend-jsta+1,cfld) = GRID1(1:im,jsta:jend)
          endif
        endif
        if(iget(575) > 0) then
          if(grib == "grib2" )then
            cfld = cfld + 1
            fld_info(cfld)%ifld = IAVBLFLD(IGET(575))
            datapd(1:im,1:jend-jsta+1,cfld) = GRID1(1:im,jsta:jend)
          endif

        endif
      ENDIF
!
!     TOTAL COLUMN CLOUD ICE
      IF (IGET(201).GT.0) THEN
         CALL CALPW(GRID1,3)
         ID(1:25) = 0
         ID(02)   = 129      !--- Parameter Table 129, PDS Octet 4 = 129)
         CALL BOUND(GRID1,D00,H99999)
        if(grib == "grib1" )then
         CALL GRIBIT(IGET(201),LVLS(1,IGET(201)),GRID1,IM,JM)
        else if(grib=="grib2" )then
          cfld = cfld + 1
          fld_info(cfld)%ifld = IAVBLFLD(IGET(201))
          datapd(1:im,1:jend-jsta+1,cfld) = GRID1(1:im,jsta:jend)
        endif
      ENDIF
!
!     TOTAL COLUMN RAIN 
      IF (IGET(202).GT.0) THEN
         CALL CALPW(GRID1,4)
         ID(1:25)=0
         ID(02)=129      !--- Parameter Table 129, PDS Octet 4 = 129)
         CALL BOUND(GRID1,D00,H99999)
        if(grib=="grib1" )then
         CALL GRIBIT(IGET(202),LVLS(1,IGET(202)),GRID1,IM,JM)
        else if(grib=="grib2" )then
          cfld=cfld+1
          fld_info(cfld)%ifld=IAVBLFLD(IGET(202))
          datapd(1:im,1:jend-jsta+1,cfld)=GRID1(1:im,jsta:jend)
        endif
      ENDIF
!
!     TOTAL COLUMN SNOW 
      IF (IGET(203).GT.0) THEN
         CALL CALPW(GRID1,5)
         ID(1:25)=0
         ID(02)=129      !--- Parameter Table 129, PDS Octet 4 = 129)
         CALL BOUND(GRID1,D00,H99999)
        if(grib=="grib1" )then
         CALL GRIBIT(IGET(203),LVLS(1,IGET(203)),GRID1,IM,JM)
        else if(grib=="grib2" )then
          cfld=cfld+1
          fld_info(cfld)%ifld=IAVBLFLD(IGET(203))
          datapd(1:im,1:jend-jsta+1,cfld)=GRID1(1:im,jsta:jend)
        endif
      ENDIF
!
! SRD
!     TOTAL COLUMN GRAUPEL
      IF (IGET(428).GT.0) THEN
         CALL CALPW(GRID1,16)
         ID(1:25)=0
!         ID(02)=129      !--- Parameter Table 129, PDS Octet 4 = 129)
         CALL BOUND(GRID1,D00,H99999)
        if(grib=="grib1" )then
         CALL GRIBIT(IGET(428),LVLS(1,IGET(428)),GRID1,IM,JM)
        else if(grib=="grib2" )then
          cfld=cfld+1
          fld_info(cfld)%ifld=IAVBLFLD(IGET(428))
          datapd(1:im,1:jend-jsta+1,cfld)=GRID1(1:im,jsta:jend)
        endif
      ENDIF
! SRD

!     TOTAL COLUMN CONDENSATE 
      IF (IGET(204).GT.0) THEN
         CALL CALPW(GRID1,6)
         ID(1:25)=0
         ID(02)=129      !--- Parameter Table 129, PDS Octet 4 = 129)
         CALL BOUND(GRID1,D00,H99999)
        if(grib=="grib1" )then
         CALL GRIBIT(IGET(204),LVLS(1,IGET(204)),GRID1,IM,JM)
        else if(grib=="grib2" )then
          cfld=cfld+1
          fld_info(cfld)%ifld=IAVBLFLD(IGET(204))
          datapd(1:im,1:jend-jsta+1,cfld)=GRID1(1:im,jsta:jend)
        endif
      ENDIF
!
!     TOTAL COLUMN SUPERCOOLED (<0C) LIQUID WATER 
      IF (IGET(285).GT.0) THEN
         CALL CALPW(GRID1,7)
         ID(1:25)=0
         ID(02)=129      !--- Parameter Table 129, PDS Octet 4 = 129)
         CALL BOUND(GRID1,D00,H99999)
        if(grib=="grib1" )then
         CALL GRIBIT(IGET(285),LVLS(1,IGET(285)),GRID1,IM,JM)
        else if(grib=="grib2" )then
          cfld=cfld+1
          fld_info(cfld)%ifld=IAVBLFLD(IGET(285))
          datapd(1:im,1:jend-jsta+1,cfld)=GRID1(1:im,jsta:jend)
        endif
      ENDIF
!
!     TOTAL COLUMN MELTING (>0C) ICE
      IF (IGET(286).GT.0) THEN
         CALL CALPW(GRID1,8)
         ID(1:25)=0
         ID(02)=129      !--- Parameter Table 129, PDS Octet 4 = 129)
         CALL BOUND(GRID1,D00,H99999)
        if(grib=="grib1" )then
         CALL GRIBIT(IGET(286),LVLS(1,IGET(286)),GRID1,IM,JM)
        else if(grib=="grib2" )then
          cfld=cfld+1
          fld_info(cfld)%ifld=IAVBLFLD(IGET(286))
          datapd(1:im,1:jend-jsta+1,cfld)=GRID1(1:im,jsta:jend)
        endif
      ENDIF
!
!     TOTAL COLUMN SHORT WAVE T TENDENCY
      IF (IGET(290).GT.0) THEN
         CALL CALPW(GRID1,9)
        if(grib=="grib1" )then
         ID(1:25)=0
         CALL GRIBIT(IGET(290),LVLS(1,IGET(290)),GRID1,IM,JM)
        else if(grib=="grib2" )then
          cfld=cfld+1
          fld_info(cfld)%ifld=IAVBLFLD(IGET(290))
          datapd(1:im,1:jend-jsta+1,cfld)=GRID1(1:im,jsta:jend)
        endif
      ENDIF
!
!     TOTAL COLUMN LONG WAVE T TENDENCY
      IF (IGET(291).GT.0) THEN
         CALL CALPW(GRID1,10)
        if(grib=="grib1" )then
         ID(1:25)=0
         CALL GRIBIT(IGET(291),LVLS(1,IGET(291)),GRID1,IM,JM)
        else if(grib=="grib2" )then
          cfld=cfld+1
          fld_info(cfld)%ifld=IAVBLFLD(IGET(291))
          datapd(1:im,1:jend-jsta+1,cfld)=GRID1(1:im,jsta:jend)
        endif
      ENDIF            
!
!     TOTAL COLUMN GRID SCALE LATENT HEATING (TIME AVE)
      IF (IGET(292).GT.0) THEN
         CALL CALPW(GRID1,11)
	 IF(AVRAIN.GT.0.)THEN
           RRNUM=1./AVRAIN
         ELSE
           RRNUM=0.
         ENDIF
!$omp  parallel do
         DO J=JSTA,JEND
         DO I=1,IM
           GRID1(I,J)=GRID1(I,J)*RRNUM
         ENDDO
         ENDDO
         ID(1:25)=0
	 ITHEAT     = INT(THEAT)
         IF (ITHEAT .NE. 0) THEN
          IFINCR     = MOD(IFHR,ITHEAT)
         ELSE
          IFINCR=0
         END IF
         ID(19) = IFHR
         IF(IFMIN .GE. 1)ID(19)=IFHR*60+IFMIN
         ID(20) = 3
         IF (IFINCR.EQ.0) THEN
          ID(18) = IFHR-ITHEAT
         ELSE
          ID(18) = IFHR-IFINCR
         ENDIF
         IF(IFMIN .GE. 1)ID(18)=ID(18)*60
         IF (ID(18).LT.0) ID(18) = 0
        if(grib=="grib1" )then
         CALL GRIBIT(IGET(292),LVLS(1,IGET(292)),GRID1,IM,JM)
        elseif(grib=='grib2') then
          cfld=cfld+1
          fld_info(cfld)%ifld=IAVBLFLD(IGET(292))
            if(ITHEAT>0) then
               fld_info(cfld)%ntrange=(IFHR-ID(18))/ITHEAT
            else
               fld_info(cfld)%ntrange=0
            endif
            fld_info(cfld)%tinvstat=ITHEAT
            datapd(1:im,1:jend-jsta+1,cfld)=GRID1(1:im,jsta:jend)
        endif
      ENDIF
!
!     TOTAL COLUMN CONVECTIVE LATENT HEATING (TIME AVE)
      IF (IGET(293).GT.0) THEN
         CALL CALPW(GRID1,12)
	 IF(AVRAIN.GT.0.)THEN
           RRNUM=1./AVCNVC
         ELSE
           RRNUM=0.
         ENDIF
!$omp  parallel do
         DO J=JSTA,JEND
         DO I=1,IM
           GRID1(I,J)=GRID1(I,J)*RRNUM
         ENDDO
         ENDDO
         ID(1:25)=0
	 ITHEAT     = INT(THEAT)
         IF (ITHEAT .NE. 0) THEN
          IFINCR     = MOD(IFHR,ITHEAT)
         ELSE
          IFINCR=0
         END IF
         ID(19) = IFHR
         IF(IFMIN .GE. 1)ID(19)=IFHR*60+IFMIN
         ID(20) = 3
         IF (IFINCR.EQ.0) THEN
          ID(18) = IFHR-ITHEAT
         ELSE
          ID(18) = IFHR-IFINCR
         ENDIF
         IF(IFMIN .GE. 1)ID(18)=ID(18)*60
         IF (ID(18).LT.0) ID(18) = 0
        if(grib=="grib1" )then
         CALL GRIBIT(IGET(293),LVLS(1,IGET(293)),GRID1,IM,JM)
        elseif(grib=='grib2') then
          cfld=cfld+1
          fld_info(cfld)%ifld=IAVBLFLD(IGET(293))
            if(ITHEAT>0) then
               fld_info(cfld)%ntrange=(IFHR-ID(18))/ITHEAT
            else
               fld_info(cfld)%ntrange=0
            endif
            fld_info(cfld)%tinvstat=ITHEAT
            datapd(1:im,1:jend-jsta+1,cfld)=GRID1(1:im,jsta:jend)
        endif
      ENDIF
!
!     TOTAL COLUMN moisture convergence
      IF (IGET(295).GT.0) THEN
         CALL CALPW(GRID1,13)
         ID(1:25)=0
        if(grib=="grib1" )then
         CALL GRIBIT(IGET(295),LVLS(1,IGET(295)),GRID1,IM,JM)
        else if(grib=="grib2" )then
          cfld=cfld+1
          fld_info(cfld)%ifld=IAVBLFLD(IGET(295))
          datapd(1:im,1:jend-jsta+1,cfld)=GRID1(1:im,jsta:jend)
        endif
      ENDIF
!
!     TOTAL COLUMN RH
      IF (IGET(312).GT.0) THEN
         CALL CALPW(GRID1,14)
         ID(1:25)=0
        if(grib=="grib1" )then
         CALL GRIBIT(IGET(312),LVLS(1,IGET(312)),GRID1,IM,JM)
        else if(grib=="grib2" )then
          cfld=cfld+1
          fld_info(cfld)%ifld=IAVBLFLD(IGET(312))
          datapd(1:im,1:jend-jsta+1,cfld)=GRID1(1:im,jsta:jend)
        endif
      ENDIF
!
!     TOTAL COLUMN OZONE
      IF (IGET(299).GT.0) THEN
         CALL CALPW(GRID1,15)
         ID(1:25)=0
        if(grib=="grib1" )then
         CALL GRIBIT(IGET(299),LVLS(1,IGET(299)),GRID1,IM,JM)
        else if(grib=="grib2" )then
          cfld=cfld+1
          fld_info(cfld)%ifld=IAVBLFLD(IGET(299))
          datapd(1:im,1:jend-jsta+1,cfld)=GRID1(1:im,jsta:jend)
        endif
      ENDIF
!
!     BOTTOM AND/OR TOP OF SUPERCOOLED (<0C) LIQUID WATER LAYER
      IF (IGET(287).GT.0 .OR. IGET(288).GT.0) THEN
         DO J=JSTA,JEND
            DO I=1,IM
               GRID1(I,J)=-5000.
               GRID2(I,J)=-5000.
!-- Search for the base first, then look for the top if supercooled liquid exists
               LBOT=0
               LM=NINT(LMH(I,J))
               DO L=LM,1,-1
                  QCLD=QQW(I,J,L)+QQR(I,J,L)
                  IF (QCLD.GE.QCLDmin .AND. T(I,J,L).LT.TFRZ) THEN
                     LBOT=L
                     EXIT
                  ENDIF
               ENDDO    !--- End L loop
               IF (LBOT .GT. 0) THEN
  !-- Supercooled liquid exists, so get top & bottom heights.  In this case,
  !   be conservative and select the lower interface height at the bottom of the
  !   layer and the top interface height at the top of the layer.
                  GRID1(I,J)=ZINT(I,J,LBOT+1)
                  DO L=1,LM
                     QCLD=QQW(I,J,L)+QQR(I,J,L)
                     IF (QCLD.GE.QCLDmin .AND. T(I,J,L).LT.TFRZ) THEN
                        LTOP=L
                        EXIT
                     ENDIF
                  ENDDO    !--- End L loop
                  LTOP=MIN(LBOT,LTOP)
                  GRID2(I,J)=ZINT(I,J,LTOP)
               ENDIF    !--- End IF (LBOT .GT. 0)
            ENDDO       !--- End I loop
         ENDDO          !--- End J loop
         IF (IGET(287).GT.0) THEN
           if(grib=="grib1" )then
            ID(1:25)=0
            CALL GRIBIT(IGET(287),LVLS(1,IGET(287)),GRID1,IM,JM)
           else if(grib=="grib2" )then
             cfld=cfld+1
             fld_info(cfld)%ifld=IAVBLFLD(IGET(287))
             datapd(1:im,1:jend-jsta+1,cfld)=GRID1(1:im,jsta:jend)
           endif
         ENDIF
         IF (IGET(288).GT.0) THEN
            DO J=JSTA,JEND
            DO I=1,IM
               GRID1(I,J)=GRID2(I,J)
            ENDDO
            ENDDO
           if(grib=="grib1" )then
            ID(1:25)=0
            CALL GRIBIT(IGET(288),LVLS(1,IGET(288)),GRID1,IM,JM)
           else if(grib=="grib2" )then
             cfld=cfld+1
             fld_info(cfld)%ifld=IAVBLFLD(IGET(288))
             datapd(1:im,1:jend-jsta+1,cfld)=GRID1(1:im,jsta:jend)
           endif
         ENDIF
      ENDIF
!
!
!     Convective cloud efficiency parameter used in convection ranges
!     from 0.2 (EFIMN in cuparm in model) to 1.0   (Ferrier, Feb '02) 
      IF (IGET(197).GT.0) THEN
         DO J=JSTA,JEND
         DO I=1,IM
           GRID1(I,J) = CLDEFI(I,J)
         ENDDO
         ENDDO
        if(grib=="grib1" )then
         ID(1:25)=0
         ID(02)=129      !--- Parameter Table 129, PDS Octet 4 = 129)
         CALL GRIBIT(IGET(197),LVLS(1,IGET(197)),GRID1,IM,JM)
        else if(grib=="grib2" )then
          cfld=cfld+1
          fld_info(cfld)%ifld=IAVBLFLD(IGET(197))
          datapd(1:im,1:jend-jsta+1,cfld)=GRID1(1:im,jsta:jend)
        endif
      ENDIF
!   
!
!
!***  BLOCK 2.  2-D CLOUD FIELDS.
!
!     LOW CLOUD FRACTION.
      IF (IGET(037).GT.0) THEN
        GRID1=SPVAL	  
        DO J=JSTA,JEND
        DO I=1,IM
	  IF(CFRACL(I,J) < SPVAL) GRID1(I,J) = CFRACL(I,J)*100.
        ENDDO
        ENDDO
       if(grib=="grib1" )then
        ID(1:25)=0
        CALL GRIBIT(IGET(037),LVLS(1,IGET(037)),GRID1,IM,JM)
       else if(grib=="grib2" )then
          cfld=cfld+1
          fld_info(cfld)%ifld=IAVBLFLD(IGET(037))
          datapd(1:im,1:jend-jsta+1,cfld)=GRID1(1:im,jsta:jend)
       endif
      ENDIF
!
!     TIME AVERAGED LOW CLOUD FRACTION.
      IF (IGET(300).GT.0) THEN	
        GRID1=spval  
        DO J=JSTA,JEND
        DO I=1,IM
	  IF(AVGCFRACL(I,J) < SPVAL)                               &  
     &        GRID1(I,J) = AVGCFRACL(I,J)*100.   
        ENDDO
        ENDDO
        ID(1:25)=0
        ITCLOD     = INT(TCLOD)
        IF(ITCLOD .ne. 0) then
          IFINCR     = MOD(IFHR,ITCLOD)
          IF(IFMIN .GE. 1)IFINCR= MOD(IFHR*60+IFMIN,ITCLOD*60)
        ELSE
          IFINCR     = 0
        endif

        ID(19)  = IFHR
	IF(IFMIN .GE. 1)ID(19)=IFHR*60+IFMIN  !USE MIN FOR OFF-HR FORECAST
        ID(20)  = 3
        IF (IFINCR.EQ.0) THEN
           ID(18)  = IFHR-ITCLOD
        ELSE
           ID(18)  = IFHR-IFINCR
           IF(IFMIN .GE. 1)ID(18)=IFHR*60+IFMIN-IFINCR
        ENDIF
       if(grib=="grib1" )then
        CALL GRIBIT(IGET(300),LVLS(1,IGET(300)),GRID1,IM,JM)
        elseif(grib=='grib2') then
          cfld=cfld+1
          fld_info(cfld)%ifld=IAVBLFLD(IGET(300))
            if(ITCLOD>0) then
               fld_info(cfld)%ntrange=(IFHR-ID(18))/ITCLOD
            else
               fld_info(cfld)%ntrange=0
            endif
            fld_info(cfld)%tinvstat=ITCLOD
            datapd(1:im,1:jend-jsta+1,cfld)=GRID1(1:im,jsta:jend)
       endif
      ENDIF      
!     
!     MIDDLE CLOUD FRACTION.
      IF (IGET(038).GT.0) THEN
        GRID1=SPVAL
        DO J=JSTA,JEND
        DO I=1,IM
	   IF(CFRACM(I,J) < SPVAL)GRID1(I,J) = CFRACM(I,J)*100.
        ENDDO
        ENDDO
       if(grib=="grib1" )then
        ID(1:25)=0
        CALL GRIBIT(IGET(038),LVLS(1,IGET(038)),GRID1,IM,JM)
        else if(grib=="grib2" )then
          cfld=cfld+1
          fld_info(cfld)%ifld=IAVBLFLD(IGET(038))
          datapd(1:im,1:jend-jsta+1,cfld)=GRID1(1:im,jsta:jend)
        endif
      ENDIF
!
!     TIME AVERAGED MIDDLE CLOUD FRACTION.
      IF (IGET(301).GT.0) THEN	  
        DO J=JSTA,JEND
        DO I=1,IM
	  IF(ABS(AVGCFRACM(I,J)-SPVAL)>SMALL)THEN
             GRID1(I,J) = AVGCFRACM(I,J)*100.
          ELSE
              GRID1(I,J) = SPVAL
          END IF 
        ENDDO
        ENDDO
        ID(1:25)=0
        ITCLOD     = INT(TCLOD)
        IF(ITCLOD .ne. 0) then
          IFINCR     = MOD(IFHR,ITCLOD)
          IF(IFMIN .GE. 1)IFINCR= MOD(IFHR*60+IFMIN,ITCLOD*60)
        ELSE
          IFINCR     = 0
        endif

        ID(19)  = IFHR
	IF(IFMIN .GE. 1)ID(19)=IFHR*60+IFMIN  !USE MIN FOR OFF-HR FORECAST
        ID(20)  = 3
        IF (IFINCR.EQ.0) THEN
           ID(18)  = IFHR-ITCLOD
        ELSE
           ID(18)  = IFHR-IFINCR
           IF(IFMIN .GE. 1)ID(18)=IFHR*60+IFMIN-IFINCR
        ENDIF
       if(grib=="grib1" )then
        CALL GRIBIT(IGET(301),LVLS(1,IGET(301)),GRID1,IM,JM)
        elseif(grib=='grib2') then
          cfld=cfld+1
          fld_info(cfld)%ifld=IAVBLFLD(IGET(301))
            if(ITCLOD>0) then
               fld_info(cfld)%ntrange=(IFHR-ID(18))/ITCLOD
            else
               fld_info(cfld)%ntrange=0
            endif
            fld_info(cfld)%tinvstat=ITCLOD
            datapd(1:im,1:jend-jsta+1,cfld)=GRID1(1:im,jsta:jend)
       endif
      ENDIF   
!     
!     HIGH CLOUD FRACTION.
      IF (IGET(039).GT.0) THEN
        GRID1=SPVAL
        DO J=JSTA,JEND
        DO I=1,IM
	   IF(CFRACH(I,J) < SPVAL)GRID1(I,J) = CFRACH(I,J)*100.
        ENDDO
        ENDDO
       if(grib=="grib1" )then
        ID(1:25)=0
        CALL GRIBIT(IGET(039),LVLS(1,IGET(039)),GRID1,IM,JM)
        else if(grib=="grib2" )then
          cfld=cfld+1
          fld_info(cfld)%ifld=IAVBLFLD(IGET(039))
          datapd(1:im,1:jend-jsta+1,cfld)=GRID1(1:im,jsta:jend)
        endif
      ENDIF
!
!     TIME AVERAGED HIGH CLOUD FRACTION.
      IF (IGET(302).GT.0) THEN	  
        GRID1=SPVAL
        DO J=JSTA,JEND
        DO I=1,IM
	  IF(AVGCFRACH(I,J) < SPVAL)GRID1(I,J) = AVGCFRACH(I,J)*100.
        ENDDO
        ENDDO
        ID(1:25)=0
        ITCLOD     = INT(TCLOD)
        IF(ITCLOD .ne. 0) then
          IFINCR     = MOD(IFHR,ITCLOD)
          IF(IFMIN .GE. 1)IFINCR= MOD(IFHR*60+IFMIN,ITCLOD*60)
        ELSE
          IFINCR     = 0
        endif

        ID(19)  = IFHR
	IF(IFMIN .GE. 1)ID(19)=IFHR*60+IFMIN  !USE MIN FOR OFF-HR FORECAST
        ID(20)  = 3
        IF (IFINCR.EQ.0) THEN
           ID(18)  = IFHR-ITCLOD
        ELSE
           ID(18)  = IFHR-IFINCR
           IF(IFMIN .GE. 1)ID(18)=IFHR*60+IFMIN-IFINCR
        ENDIF
       if(grib=="grib1" )then
        CALL GRIBIT(IGET(302),LVLS(1,IGET(302)),GRID1,IM,JM)
        elseif(grib=='grib2') then
          cfld=cfld+1
          fld_info(cfld)%ifld=IAVBLFLD(IGET(302))
            if(ITCLOD>0) then
               fld_info(cfld)%ntrange=(IFHR-ID(18))/ITCLOD
            else
               fld_info(cfld)%ntrange=0
            endif
            fld_info(cfld)%tinvstat=ITCLOD
            datapd(1:im,1:jend-jsta+1,cfld)=GRID1(1:im,jsta:jend)
       endif
      ENDIF   
!     
!     TOTAL CLOUD FRACTION (INSTANTANEOUS).
      IF ((IGET(161).GT.0) .OR. (IGET(260).GT.0)) THEN
         GRID1=SPVAL
         IF(MODELNAME .EQ. 'GFS')THEN
          EGRID1=SPVAL
          TCLD=SPVAL
         ELSE IF(MODELNAME .EQ. 'NCAR' .OR. MODELNAME == 'RAPR')THEN
          DO J=JSTA,JEND
          DO I=1,IM
               egrid1(i,j)=0.
              do l = 1,LM
               egrid1(i,j)=max(egrid1(i,j),cfr(i,j,l))
              end do
          ENDDO
          ENDDO

         ELSE IF (MODELNAME.EQ.'NMM'.OR.MODELNAME.EQ.'RSM')THEN
          DO J=JSTA,JEND
          DO I=1,IM
!           EGRID1(I,J)=AMAX1(CFRACL(I,J),
!     1                 AMAX1(CFRACM(I,J),CFRACH(I,J)))
            EGRID1(I,J)=1.-(1.-CFRACL(I,J))*(1.-CFRACM(I,J))*      &  
     &                 (1.-CFRACH(I,J))
          ENDDO
          ENDDO
         END IF
         DO J=JSTA,JEND
         DO I=1,IM
	    IF(ABS(EGRID1(I,J)-SPVAL).GT.SMALL)THEN
             GRID1(I,J) = EGRID1(I,J)*100.
	     TCLD(I,J)  = EGRID1(I,J)*100.         !B ZHOU, PASSED to CALCEILING
	    END IF 
         ENDDO
         ENDDO
         IF (IGET(161).GT.0) THEN
          if(grib=="grib1" )then
            ID(1:25)=0
            CALL GRIBIT(IGET(161),LVLS(1,IGET(161)),GRID1,IM,JM)
          else if(grib=="grib2" )then
            cfld=cfld+1
            fld_info(cfld)%ifld=IAVBLFLD(IGET(161))
            datapd(1:im,1:jend-jsta+1,cfld)=GRID1(1:im,jsta:jend)
          endif
         ENDIF
      ENDIF
!
!     TIME AVERAGED TOTAL CLOUD FRACTION.
         IF (IGET(144).GT.0) THEN
           GRID1=SPVAL
           IF(MODELNAME == 'GFS')THEN
	    DO J=JSTA,JEND
            DO I=1,IM
	     IF(ABS(AVGTCDC(I,J)-SPVAL).GT.SMALL)                     &
                    GRID1(I,J) = AVGTCDC(I,J)*100.
            END DO
	    END DO 
	    
	   ELSE IF(MODELNAME == 'NMM')THEN
            DO J=JSTA,JEND
            DO I=1,IM
!               RSUM = NCFRST(I,J)+NCFRCV(I,J)
!               IF (RSUM.GT.0.0) THEN
!                  EGRID1(I,J)=(ACFRST(I,J)+ACFRCV(I,J))/RSUM
!               ELSE
!                  EGRID1(I,J) = D00
!               ENDIF
!ADDED BRAD'S MODIFICATION
               RSUM = D00
               IF (NCFRST(I,J) .GT. 0) RSUM=ACFRST(I,J)/NCFRST(I,J)
               IF (NCFRCV(I,J) .GT. 0)                               &
     &            RSUM=MAX(RSUM, ACFRCV(I,J)/NCFRCV(I,J))
               GRID1(I,J) = RSUM*100.
            ENDDO
            ENDDO
	   END IF 
          IF(MODELNAME.EQ.'NMM' .OR. MODELNAME.EQ.'GFS')THEN
           ID(1:25)= 0
           ITCLOD     = INT(TCLOD)
           IF(ITCLOD .ne. 0) then
            IFINCR     = MOD(IFHR,ITCLOD)
            IF(IFMIN .GE. 1)IFINCR= MOD(IFHR*60+IFMIN,ITCLOD*60)
           ELSE
            IFINCR     = 0
           endif

           ID(19)  = IFHR
	   IF(IFMIN .GE. 1)ID(19)=IFHR*60+IFMIN  !USE MIN FOR OFF-HR FORECAST
           ID(20)  = 3
           IF (IFINCR.EQ.0) THEN
               ID(18)  = IFHR-ITCLOD
           ELSE
               ID(18)  = IFHR-IFINCR
               IF(IFMIN .GE. 1)ID(18)=IFHR*60+IFMIN-IFINCR
           ENDIF
           IF (ID(18).LT.0) ID(18) = 0
          ENDIF
          if(grib=="grib1" )then
           CALL GRIBIT(IGET(144),LVLS(1,IGET(144)),GRID1,IM,JM)
        elseif(grib=='grib2') then
          cfld=cfld+1
          fld_info(cfld)%ifld=IAVBLFLD(IGET(144))
            if(ITCLOD>0) then
               fld_info(cfld)%ntrange=(IFHR-ID(18))/ITCLOD
            else
               fld_info(cfld)%ntrange=0
            endif
            fld_info(cfld)%tinvstat=ITCLOD
            datapd(1:im,1:jend-jsta+1,cfld)=GRID1(1:im,jsta:jend)
          endif
         ENDIF
!
!     TIME AVERAGED STRATIFORM CLOUD FRACTION.
         IF (IGET(139).GT.0) THEN
           IF(MODELNAME /= 'NMM')THEN
	    GRID1=SPVAL
	   ELSE 
            DO J=JSTA,JEND
            DO I=1,IM
               IF (NCFRST(I,J).GT.0.0) THEN
                  GRID1(I,J) = ACFRST(I,J)/NCFRST(I,J)*100.
               ELSE
                  GRID1(I,J) = D00
               ENDIF
            ENDDO
            ENDDO
	   END IF 
          IF(MODELNAME.EQ.'NMM')THEN
           ID(1:25)=0
           ITCLOD     = INT(TCLOD)
	   IF(ITCLOD .ne. 0) then
            IFINCR     = MOD(IFHR,ITCLOD)
	    IF(IFMIN .GE. 1)IFINCR= MOD(IFHR*60+IFMIN,ITCLOD*60)
	   ELSE
	    IFINCR     = 0
           endif 
           ID(19)  = IFHR
	   IF(IFMIN .GE. 1)ID(19)=IFHR*60+IFMIN
           ID(20)  = 3
           IF (IFINCR.EQ.0) THEN
               ID(18)  = IFHR-ITCLOD
           ELSE
               ID(18)  = IFHR-IFINCR
	       IF(IFMIN .GE. 1)ID(18)=IFHR*60+IFMIN-IFINCR
           ENDIF
           IF (ID(18).LT.0) ID(18) = 0
          ENDIF
          if(grib=="grib1" )then
           CALL GRIBIT(IGET(139),LVLS(1,IGET(139)),GRID1,IM,JM)
        elseif(grib=='grib2') then
          cfld=cfld+1
          fld_info(cfld)%ifld=IAVBLFLD(IGET(139))
            if(ITCLOD>0) then
               fld_info(cfld)%ntrange=(IFHR-ID(18))/ITCLOD
            else
               fld_info(cfld)%ntrange=0
            endif
            fld_info(cfld)%tinvstat=ITCLOD
            datapd(1:im,1:jend-jsta+1,cfld)=GRID1(1:im,jsta:jend)
          endif
         ENDIF
!    
!     TIME AVERAGED CONVECTIVE CLOUD FRACTION.
         IF (IGET(143).GT.0) THEN
           IF(MODELNAME /= 'NMM')THEN
	    GRID1=SPVAL
	   ELSE  
            DO J=JSTA,JEND
            DO I=1,IM
               IF (NCFRCV(I,J).GT.0.0) THEN
                  GRID1(I,J) = ACFRCV(I,J)/NCFRCV(I,J)*100.
               ELSE
                  GRID1(I,J) = D00
               ENDIF
            ENDDO
            ENDDO
	   END IF
           IF(MODELNAME.EQ.'NMM')THEN 
            ID(1:25)=0
            ITCLOD     = INT(TCLOD)
	    IF(ITCLOD .ne. 0) then
             IFINCR     = MOD(IFHR,ITCLOD)
	     IF(IFMIN .GE. 1)IFINCR= MOD(IFHR*60+IFMIN,ITCLOD*60)
	    ELSE
	     IFINCR     = 0
            endif 
            ID(19)  = IFHR
	    IF(IFMIN .GE. 1)ID(19)=IFHR*60+IFMIN
            ID(20)  = 3
            IF (IFINCR.EQ.0) THEN
               ID(18)  = IFHR-ITCLOD
            ELSE
               ID(18)  = IFHR-IFINCR
	       IF(IFMIN .GE. 1)ID(18)=IFHR*60+IFMIN-IFINCR
            ENDIF
            IF (ID(18).LT.0) ID(18) = 0
          ENDIF
          if(grib=="grib1" )then
           CALL GRIBIT(IGET(143),LVLS(1,IGET(143)),GRID1,IM,JM)
        elseif(grib=='grib2') then
          cfld=cfld+1
          fld_info(cfld)%ifld=IAVBLFLD(IGET(143))
            if(ITCLOD>0) then
               fld_info(cfld)%ntrange=(IFHR-ID(18))/ITCLOD
            else
               fld_info(cfld)%ntrange=0
            endif
            fld_info(cfld)%tinvstat=ITCLOD
            datapd(1:im,1:jend-jsta+1,cfld)=GRID1(1:im,jsta:jend)
          endif
         ENDIF
!    
!     CLOUD BASE AND TOP FIELDS 
      IF((IGET(148).GT.0) .OR. (IGET(149).GT.0) .OR.              &
          (IGET(168).GT.0) .OR. (IGET(178).GT.0) .OR.             &
          (IGET(179).GT.0) .OR. (IGET(194).GT.0) .OR.             &
          (IGET(408).GT.0) .OR. (IGET(787).GT.0) .OR.             & 
          (IGET(409).GT.0) .OR. (IGET(406).GT.0) .OR.             &
          (IGET(195).GT.0) .OR. (IGET(260).GT.0) .OR.             &
          (IGET(275).GT.0))  THEN
!
!--- Calculate grid-scale cloud base & top arrays (Ferrier, Feb '02)
!
!--- Rain is not part of cloud, only cloud water + cloud ice + snow
!
        DO J=JSTA,JEND
          DO I=1,IM
!
!--- Various convective cloud base & cloud top levels
!
            IBOTCu(I,J)  = NINT(HBOT(I,J))
            IBOTDCu(I,J) = NINT(HBOTD(I,J))
            IBOTSCu(I,J) = NINT(HBOTS(I,J))
            ITOPCu(I,J)  = NINT(HTOP(I,J))
            ITOPDCu(I,J) = NINT(HTOPD(I,J))
            ITOPSCu(I,J) = NINT(HTOPS(I,J))
            IF (IBOTCu(I,J)-ITOPCu(I,J) .LE. 1) THEN
              IBOTCu(I,J) = 0
              ITOPCu(I,J) = 100
            ENDIF
            IF (IBOTDCu(I,J)-ITOPDCu(I,J) .LE. 1) THEN
              IBOTDCu(I,J) = 0
              ITOPDCu(I,J) = 100
            ENDIF
            IF (IBOTSCu(I,J)-ITOPSCu(I,J) .LE. 1) THEN
              IBOTSCu(I,J) = 0
              ITOPSCu(I,J) = 100
            ENDIF
! Convective cloud top height
           ITOP = ITOPCu(I,J)
           IF (ITOP > 0 .AND. ITOP < 100) THEN
!             print *, 'aha ', ITOP
           ENDIF
           IF (ITOP > 0 .AND. ITOP <= NINT(LMH(I,J))) THEN
             CLDZCu(I,J) = ZMID(I,J,ITOP)
           else
             CLDZCu(I,J) = -5000.
           endif

    !
    !--- Grid-scale cloud base & cloud top levels 
    !
    !--- Grid-scale cloud occurs when the mixing ratio exceeds QCLDmin
    !    or in the presence of snow when RH>=95% or at/above the PBL top.
    !
<<<<<<< HEAD
            IBOTGr(I,J) = 0
=======
        if(MODELNAME == 'RAPR') then
            IBOTGr(I,J)=0
            DO L=NINT(LMH(I,J)),1,-1
              QCLD=QQW(I,J,L)+QQI(I,J,L)+QQS(I,J,L)
              IF (QCLD .GE. QCLDmin) THEN
                IBOTGr(I,J)=L
                EXIT
              ENDIF
            ENDDO    !--- End L loop
            ITOPGr(I,J)=100
            DO L=1,NINT(LMH(I,J))
              QCLD=QQW(I,J,L)+QQI(I,J,L)+QQS(I,J,L)
              IF (QCLD .GE. QCLDmin) THEN
                ITOPGr(I,J)=L
                EXIT
              ENDIF
            ENDDO    !--- End L loop
        else
            IBOTGr(I,J)=0
>>>>>>> f9f00f62
            ZPBLtop=PBLH(I,J)+ZINT(I,J,NINT(LMH(I,J))+1)
            DO L=NINT(LMH(I,J)),1,-1
              QCLD = QQW(I,J,L)+QQI(I,J,L)           !- no snow +QQS(I,J,L)
              IF (QCLD >= QCLDmin) THEN
                IBOTGr(I,J) = L
                EXIT
              ENDIF
snow_check:   IF (QQS(I,J,L)>=QCLDmin) THEN
                TMP=T(I,J,L)
                IF (TMP>=C2K) THEN
                  QSAT=PQ0/PMID(I,J,L)*EXP(A2*(TMP-A3)/(TMP-A4))
                ELSE
!-- Use Teten's formula for ice from Murray (1967).  More info at
!   http://faculty.eas.ualberta.ca/jdwilson/EAS372_13/Vomel_CIRES_satvpformulae.html
                  QSAT=PQ0/PMID(I,J,L)*EXP(21.8745584*(TMP-A3)/(TMP-7.66))
                ENDIF
                RHUM=Q(I,J,L)/QSAT
                IF (RHUM>=0.98 .AND. ZMID(I,J,L)>=ZPBLtop) THEN
                  IBOTGr(I,J)=L
                  EXIT
                ENDIF
              ENDIF  snow_check
            ENDDO    !--- End L loop
            ITOPGr(I,J) = 100
            DO L=1,NINT(LMH(I,J))
              QCLD=QQW(I,J,L)+QQI(I,J,L)+QQS(I,J,L)
              IF (QCLD >= QCLDmin) THEN
                ITOPGr(I,J)=L
                EXIT
              ENDIF
            ENDDO    !--- End L loop
        endif
    !
    !--- Combined (convective & grid-scale) cloud base & cloud top levels 
            IF(MODELNAME .EQ. 'NCAR'.OR.MODELNAME.EQ.'RSM' .OR. MODELNAME == 'RAPR')THEN
              IBOTT(I,J) = IBOTGr(I,J)
              ITOPT(I,J) = ITOPGr(I,J)
	    ELSE
              IBOTT(I,J) = MAX(IBOTGr(I,J), IBOTCu(I,J))
!	      if(i==200 .and. j==139)print*,'Debug cloud base 1: ',&
!             IBOTGr(I,J),IBOTCu(I,J),ibott(i,j)
              ITOPT(I,J) = MIN(ITOPGr(I,J), ITOPCu(I,J))
	    END IF 
          ENDDO      !--- End I loop
        ENDDO        !--- End J loop
      ENDIF          !--- End IF tests 
!
! CONVECTIVE CLOUD TOP HEIGHT
      IF (IGET(758).GT.0) THEN

          DO J=JSTA,JEND
          DO I=1,IM
              GRID1(I,J) = CLDZCu(I,J)
          ENDDO
          ENDDO
          ID(1:25)=0
          if(grib=="grib1" )then
               CALL GRIBIT(IGET(758),LVLS(1,IGET(758)),GRID1,IM,JM)
          else if(grib=="grib2" )then
               cfld=cfld+1
               fld_info(cfld)%ifld=IAVBLFLD(IGET(758))
               datapd(1:im,1:jend-jsta+1,cfld)=GRID1(1:im,jsta:jend)
          endif
      ENDIF
!
!-------------------------------------------------
!-----------  VARIOUS CLOUD BASE FIELDS ----------
!-------------------------------------------------
!
!--- "TOTAL" CLOUD BASE FIELDS (convective + grid-scale;  Ferrier, Feb '02)
!
      IF ((IGET(148).GT.0) .OR. (IGET(178).GT.0) .OR.(IGET(260).GT.0) ) THEN
        DO J=JSTA,JEND
          DO I=1,IM
            IBOT=IBOTT(I,J)
            IF (IBOT .LE. 0) THEN
              IF(MODELNAME == 'RAPR') then
                CLDP(I,J) = SPVAL
                CLDZ(I,J) = SPVAL
              ELSE
                CLDP(I,J) = -50000.
                CLDZ(I,J) = -5000.
              ENDIF
            ELSE IF (IBOT .LE. NINT(LMH(I,J))) THEN
              CLDP(I,J) = PMID(I,J,IBOT)
!	      if(i==200 .and. j==139)print*,'Debug cloud base 2: ',&
!              ibot,PMID(I,J,IBOT)
              IF (IBOT .EQ. LM) THEN
                CLDZ(I,J) = ZINT(I,J,LM)
              ELSE
                CLDZ(I,J) = HTM(I,J,IBOT+1)*T(I,J,IBOT+1)                &  
                           *(Q(I,J,IBOT+1)*D608+H1)*ROG*                 &
                           (LOG(PINT(I,J,IBOT+1))-LOG(CLDP(I,J)))        &
                           +ZINT(I,J,IBOT+1)
              ENDIF     !--- End IF (IBOT .EQ. LM) ...
            ENDIF       !--- End IF (IBOT .LE. 0) ...
          ENDDO         !--- End DO I loop
        ENDDO           !--- End DO J loop
!   CLOUD BOTTOM PRESSURE
         IF (IGET(148).GT.0) THEN
               DO J=JSTA,JEND
               DO I=1,IM
                 GRID1(I,J) = CLDP(I,J)
               ENDDO
               ENDDO
               ID(1:25)=0
             if(grib=="grib1" )then
               CALL GRIBIT(IGET(148),LVLS(1,IGET(148)),GRID1,IM,JM)
             else if(grib=="grib2" )then
               cfld=cfld+1
               fld_info(cfld)%ifld=IAVBLFLD(IGET(148))
               datapd(1:im,1:jend-jsta+1,cfld)=GRID1(1:im,jsta:jend)
             endif
         ENDIF 
!    CLOUD BOTTOM HEIGHT
         IF (IGET(178).GT.0) THEN
  !--- Parameter was set to 148 in operational code  (Ferrier, Feb '02)
               DO J=JSTA,JEND
               DO I=1,IM
                 GRID1(I,J) = CLDZ(I,J)
               ENDDO
               ENDDO
             if(grib=="grib1" )then
               ID(1:25)=0
               CALL GRIBIT(IGET(178),LVLS(1,IGET(178)),GRID1,IM,JM)
             else if(grib=="grib2" )then
               cfld=cfld+1
               fld_info(cfld)%ifld=IAVBLFLD(IGET(178))
               datapd(1:im,1:jend-jsta+1,cfld)=GRID1(1:im,jsta:jend)
             endif
         ENDIF
      ENDIF

!    GSD CLOUD BOTTOM HEIGHT
      IF (IGET(408).GT.0 .OR. IGET(787).GT.0) THEN
!- imported from RUC post
!  -- constants for effect of snow on ceiling
!      Also found in calvis.f
        rhoice = 970.
        coeffp = 10.36
! - new value from Roy Rasmussen - Dec 2003
!        exponfp = 0.7776 
! change consistent with CALVIS_GSD.f
        exponfp = 1.
        const1 = 3.912

        nfog = 0
        do k=1,7
         nfogn(k) = 0
        end do
        npblcld = 0

        Cloud_def_p = 0.0000001

        DO J=JSTA,JEND
  
          DO I=1,IM
    !
!- imported from RUC post
            IF(MODELNAME == 'RAPR') then
              CLDZ(I,J) = SPVAL 
              pcldbase = SPVAL
              zcldbase = SPVAL 
            ELSE
              CLDZ(I,J) = -5000.
              pcldbase = -50000.
              zcldbase = -5000.
            ENDIF
          watericemax = -99999.
          do k=1,lm
            LL=LM-k+1
            watericetotal(k) = QQW(i,j,ll) + QQI(i,j,ll)
            watericemax = max(watericemax,watericetotal(k))
          end do
          if (watericemax.lt.cloud_def_p) go to 3701

!  Cloud base
!====================

! --- Check out no. of points with thin cloud layers near surface
         do k=2,3
           pabovesfc(k) = pint(i,j,lm) - pint(i,j,lm-k+1)
           if (watericetotal(k).lt.cloud_def_p) then
! --- wimin is watericemin in lowest few levels
             wimin = 100.
             do k1=k-1,1,-1
              wimin = min(wimin,watericetotal(k1))
             end do
             if (wimin.gt.cloud_def_p) then
               nfogn(k)= nfogn(k)+1
             end if
           end if
         end do

!        Eliminate fog layers near surface in watericetotal array
         do 1778 k=2,3
! --- Do this only when at least 10 mb (1000 Pa) above surface
!          if (pabovesfc(k).gt.1000.) then
           if (watericetotal(k).lt.cloud_def_p) then
             if (watericetotal(1).gt.cloud_def_p) then
               nfog = nfog+1
               go to 3441
             end if
             go to 3789
3441         continue
             do k1=1,k-1
               if (watericetotal(k1).ge.cloud_def_p) then
!                print *,'Zero fog',i,j,k1,watericetotal(k1),
!    1               g3(i,j,k1,p_p)/100.
                 watericetotal(k1)=0.
               end if
             end do
           end if
           go to 3789
!          end if
1778     continue

3789     continue

!!       At surface?
!commented out 16aug11
!          if (watericetotal(1).gt.cloud_def_p) then
!            zcldbase = zmid(i,j,lm)
!            go to 3788
!          end if
!!       Aloft?
          do 371 k=2,lm
            k1 = k
            if (watericetotal(k).gt.cloud_def_p) go to 372
 371      continue
          go to 3701
 372      continue
        if (k1.le.4) then
! -- If within 4 levels of surface, just use lowest cloud level
!     as ceiling WITHOUT vertical interpolation.
           zcldbase = zmid(i,j,lm-k1+1)
           pcldbase = pmid(i,j,lm-k1+1)
        else   
! -- Use vertical interpolation to obtain cloud level
        zcldbase = zmid(i,j,lm-k1+1) + (cloud_def_p-watericetotal(k1))    &
                 * (zmid(i,j,lm-k1+2)-zmid(i,j,lm-k1+1))                  &
                 / (watericetotal(k1-1) - watericetotal(k1))
        pcldbase = pmid(i,j,lm-k1+1) + (cloud_def_p-watericetotal(k1))    &
                 * (pmid(i,j,lm-k1+2)-pmid(i,j,lm-k1+1))                  &
                 / (watericetotal(k1-1) - watericetotal(k1))
        end if
        zcldbase  = max(zcldbase,FIS(I,J)*GI+5.)

 3788   continue

! -- consider lowering of ceiling due to falling snow
!      -- extracted from calvis.f (visibility diagnostic)
          if (QQS(i,j,LM).gt.0.) then
            TV=T(I,J,lm)*(H1+D608*Q(I,J,lm))
            RHOAIR=PMID(I,J,lm)/(RD*TV)
            vovermd = (1.+Q(i,j,LM))/rhoair + QQS(i,j,LM)/rhoice
            concfp = QQS(i,j,LM)/vovermd*1000.
            betav = coeffp*concfp**exponfp + 1.e-10
            vertvis = 1000.*min(90., const1/betav)
            if (vertvis .lt. zcldbase-FIS(I,J)*GI ) then
              zcldbase = FIS(I,J)*GI + vertvis
              do 3741 k=2,LM
              k1 = k
                if (ZMID(i,j,lm-k+1) .gt. zcldbase) go to 3742
 3741         continue
              go to 3743
 3742         continue
           pcldbase = pmid(i,j,lm-k1+2) + (zcldbase-ZMID(i,j,lm-k1+2))   &
               *(pmid(i,j,lm-k1+1)-pmid(i,j,lm-k1+2) )                   &
               /(zmid(i,j,lm-k1+1)-zmid(i,j,lm-k1+2) )
            end if
          end if
 3743     continue

 3701  continue

!new 15 aug 2011
              CLDZ(I,J) = zcldbase
              CLDP(I,J) = pcldbase

! --- Now, do a PBL cloud check.
! --- First, get a PBL-top cloud ceiling, if it exists.
!     This value is the first level under the cloud top if
!       the RH is greater than 95%.   This should help to identify
!       ceilings that the RUC model doesn't quite catch due to
!       vertical resolution.

! - compute relative humidity
         do k=1,LM
        LL=LM-K+1
        Tx=T(I,J,LL)-273.15
        POL = 0.99999683       + TX*(-0.90826951E-02 +                  &
           TX*(0.78736169E-04   + TX*(-0.61117958E-06 +                 &
           TX*(0.43884187E-08   + TX*(-0.29883885E-10 +                 &
           TX*(0.21874425E-12   + TX*(-0.17892321E-14 +                 &
           TX*(0.11112018E-16   + TX*(-0.30994571E-19)))))))))
        esx = 6.1078/POL**8

          ES = esx
          E = PMID(I,J,LL)/100.*Q(I,J,LL)/(0.62197+Q(I,J,LL)*0.37803)
          RHB(k) = 100.*MIN(1.,E/ES)
!
!     COMPUTE VIRTUAL POTENTIAL TEMPERATURE.
!
         enddo

! PBL height is computed in INITPOST.f
! zpbltop is relative to sea level
            ZSF=ZINT(I,J,NINT(LMH(I,J))+1)
            zpbltop = PBLH(I,J)+ZSF

!            PBLH(I,J)= zpbltop - FIS(I,J)*GI
!         print *,'I,J,k1,zmid(i,j,lm-k1+1),zmid(i,j,lm-k1),PBLH(I,J)',
!     1   I,J,k1,zmid(i,j,lm-k1+1),zmid(i,j,lm-k1),PBLH(I,J),RHB(k1)

         do k2=3,20
           if (zpbltop.lt.ZMID(i,j,LM-k2+1)) go to 744
         end do
         go to 745     ! No extra considerations for PBL-top cloud

  744    continue
!       print*,'check RH at PBL top, RH,i,j,k2',RHB(k2-1),i,j,k2-1
         if (rhb(k2-1).gt.95. ) then
           zcldbase = ZMID(i,j,LM-k2+2)
!       print*,' PBL cloud ceiling',zcldbase,i,j
           if (CLDZ(i,j).lt.-100.) then
!       print*,'add PBL cloud ceiling',zcldbase,i,j,k2
!     1         ,RHB(k2-1)
             npblcld = npblcld+1
             CLDZ(i,j) = zcldbase
             CLDP(I,J) = PMID(i,j,LM-k2+2)
             go to 745
           end if
           if ( zcldbase.lt.CLDZ(I,J)) then
!       print*,' change to PBL cloud ceiling',zcldbase,CLDZ(I,J),i,j,k2
!     1         ,RHB(k2-1)
!cc             npblcld = npblcld+1
             CLDZ(I,J) = zcldbase
           end if
         end if
  745    continue

!- include convective clouds
           IBOT=IBOTCu(I,J)
       if(IBOT.gt.0) then
!        print *,'IBOTCu(i,j)',i,j,IBOTCu(i,j)
         if(CLDZ(I,J).lt.-100.) then
!        print *,'add convective cloud, IBOT,CLDZ(I,J),ZMID(I,J,IBOT)'
!     1        ,IBOT,CLDZ(I,J),ZMID(I,J,IBOT),i,j
            CLDZ(I,J)=ZMID(I,J,IBOT)
            GOTO 746
         else if(ZMID(I,J,IBOT).lt.CLDZ(I,J)) then
!        print *,'change ceiling for convective cloud, CLDZ(I,J),
!     1              ZMID(I,J,IBOT),IBOT,i,j'
!     1        ,IBOT,CLDZ(I,J),ZMID(I,J,IBOT),IBOT,i,j
            CLDZ(I,J)=ZMID(I,J,IBOT)
         endif
       endif

 746     continue

          ENDDO      !--- End I loop
        ENDDO        !--- End J loop

      write(6,*)'No. pts with PBL-cloud  =',npblcld
      write(6,*)'No. pts to eliminate fog =',nfog
      do k=2,7
       write(6,*)'No. pts with fog below lev',k,' =',nfogn(k)
      end do

      nlifr = 0
      DO J=JSTA,JEND
      DO I=1,IM
        zcld = CLDZ(i,j) - FIS(I,J)*GI
        if (CLDZ(i,j).ge.0..and.zcld.lt.160.) nlifr = nlifr+1
      end do
      end do
      write(6,*)'No. pts w/ LIFR ceiling =',nlifr

! GSD CLOUD BOTTOM HEIGHTS
          IF (IGET(408).GT.0) THEN
               DO J=JSTA,JEND
               DO I=1,IM
                 GRID1(I,J) = CLDZ(I,J)
               ENDDO
               ENDDO
               if(grib=="grib1" )then
               ID(1:25)=0
               CALL GRIBIT(IGET(408),LVLS(1,IGET(408)),GRID1,IM,JM)
               else if(grib=="grib2" )then
                 cfld=cfld+1
                 fld_info(cfld)%ifld=IAVBLFLD(IGET(408))
                 datapd(1:im,1:jend-jsta+1,cfld)=GRID1(1:im,jsta:jend)
               endif
          ENDIF
!   GSD CLOUD BOTTOM PRESSURE
          IF (IGET(787).GT.0) THEN
               DO J=JSTA,JEND
               DO I=1,IM
                 GRID1(I,J) = CLDP(I,J)
               ENDDO
               ENDDO
               if(grib=="grib1" )then
               ID(1:25)=0
               CALL GRIBIT(IGET(787),LVLS(1,IGET(787)),GRID1,IM,JM) 
               else if(grib=="grib2" )then
                 cfld=cfld+1
                 fld_info(cfld)%ifld=IAVBLFLD(IGET(787))
                 datapd(1:im,1:jend-jsta+1,cfld)=GRID1(1:im,jsta:jend)
               endif
          ENDIF
      ENDIF   !End of GSD algorithm
 
!    B. ZHOU: CEILING
        IF (IGET(260).GT.0) THEN                                                                                                          
            CALL CALCEILING(CLDZ,TCLD,CEILING)                                                                                   
            DO J=JSTA,JEND
             DO I=1,IM
               GRID1(I,J) = CEILING(I,J)
             ENDDO
            ENDDO
           if(grib=="grib1" )then
            ID(1:25)=0
            CALL GRIBIT(IGET(260),LVLS(1,IGET(260)),GRID1,IM,JM)
           else if(grib=="grib2" )then
               cfld=cfld+1
               fld_info(cfld)%ifld=IAVBLFLD(IGET(260))
               datapd(1:im,1:jend-jsta+1,cfld)=GRID1(1:im,jsta:jend)
           endif
         ENDIF
                                                                                                          
!    B. ZHOU: FLIGHT CONDITION RESTRICTION
        IF (IGET(261).GT.0) THEN
            CALL CALFLTCND(CEILING,FLTCND)
            DO J=JSTA,JEND
             DO I=1,IM
               GRID1(I,J) = FLTCND(I,J)
             ENDDO
            ENDDO
           if(grib=="grib1" )then
            ID(1:25)=0
            CALL GRIBIT(IGET(261),LVLS(1,IGET(261)),GRID1,IM,JM)
           else if(grib=="grib2" )then
               cfld=cfld+1
               fld_info(cfld)%ifld=IAVBLFLD(IGET(261))
               datapd(1:im,1:jend-jsta+1,cfld)=GRID1(1:im,jsta:jend)
           endif
         ENDIF
!
!---  Convective cloud base pressures (deep & shallow; Ferrier, Feb '02)
!
      IF (IGET(188) .GT. 0) THEN
       IF(MODELNAME .EQ. 'GFS')THEN
        DO J=JSTA,JEND
          DO I=1,IM
            GRID1(I,J) = PBOT(I,J)
          ENDDO
        ENDDO
       ELSE	 	
        DO J=JSTA,JEND
          DO I=1,IM
            IBOT=IBOTCu(I,J)
            IF (IBOT.GT.0 .AND. IBOT.LE.NINT(LMH(I,J))) THEN
              GRID1(I,J) = PMID(I,J,IBOT)
            ELSE
              GRID1(I,J) = -50000.
            ENDIF
          ENDDO
        ENDDO
       END IF	
      if(grib=="grib1" )then
       ID(1:25)=0
       CALL GRIBIT(IGET(188),LVLS(1,IGET(188)),GRID1,IM,JM)
      else if(grib=="grib2" )then
        cfld=cfld+1
        fld_info(cfld)%ifld=IAVBLFLD(IGET(188))
        datapd(1:im,1:jend-jsta+1,cfld)=GRID1(1:im,jsta:jend)
       endif
      ENDIF
!
!---  Deep convective cloud base pressures  (Ferrier, Feb '02)
!
      IF (IGET(192) .GT. 0) THEN
        DO J=JSTA,JEND
          DO I=1,IM
            IBOT=IBOTDCu(I,J)
            IF (IBOT.GT.0 .AND. IBOT.LE.NINT(LMH(I,J))) THEN
              GRID1(I,J) = PMID(I,J,IBOT)
            ELSE
              GRID1(I,J) = -50000.
            ENDIF
          ENDDO
        ENDDO
      if(grib=="grib1" )then
        ID(1:25)=0
        CALL GRIBIT(IGET(192),LVLS(1,IGET(192)),GRID1,IM,JM)
      else if(grib=="grib2" )then
        cfld=cfld+1
        fld_info(cfld)%ifld=IAVBLFLD(IGET(192))
        datapd(1:im,1:jend-jsta+1,cfld)=GRID1(1:im,jsta:jend)
       endif
       ENDIF 
!---  Shallow convective cloud base pressures   (Ferrier, Feb '02)
!
      IF (IGET(190) .GT. 0) THEN
        DO J=JSTA,JEND
          DO I=1,IM
            IBOT=IBOTSCu(I,J)  
            IF (IBOT.GT.0 .AND. IBOT.LE.NINT(LMH(I,J))) THEN
              GRID1(I,J) = PMID(I,J,IBOT)
            ELSE
              GRID1(I,J) = -50000.
            ENDIF
          ENDDO
        ENDDO
      if(grib=="grib1" )then
        ID(1:25)=0
        CALL GRIBIT(IGET(190),LVLS(1,IGET(190)),GRID1,IM,JM)
      else if(grib=="grib2" )then
        cfld=cfld+1
        fld_info(cfld)%ifld=IAVBLFLD(IGET(190))
        datapd(1:im,1:jend-jsta+1,cfld)=GRID1(1:im,jsta:jend)
       endif
       ENDIF
  !---  Base of grid-scale cloudiness   (Ferrier, Feb '02)
  !
      IF (IGET(194) .GT. 0) THEN
        DO J=JSTA,JEND
          DO I=1,IM
            IBOT=IBOTGr(I,J)
            IF (IBOT.GT.0 .AND. IBOT.LE.NINT(LMH(I,J))) THEN
              GRID1(I,J) = PMID(I,J,IBOT)
            ELSE
              GRID1(I,J) = -50000.
            ENDIF
          ENDDO
        ENDDO
      if(grib=="grib1" )then
        ID(1:25)=0
        CALL GRIBIT(IGET(194),LVLS(1,IGET(194)),GRID1,IM,JM)
      else if(grib=="grib2" )then
        cfld=cfld+1
        fld_info(cfld)%ifld=IAVBLFLD(IGET(194))
        datapd(1:im,1:jend-jsta+1,cfld)=GRID1(1:im,jsta:jend)
       endif
       ENDIF
       
  !---  Base of low cloud 
  !
      IF (IGET(303) .GT. 0) THEN
        DO J=JSTA,JEND
          DO I=1,IM
!             IF(PBOTL(I,J) > SMALL)THEN
	      GRID1(I,J) = PBOTL(I,J)
!	     ELSE
!	      GRID1(I,J) = SPVAL
!	     END IF  
          ENDDO
        ENDDO
        ID(1:25)=0
	ITCLOD     = INT(TCLOD)
	IF(ITCLOD .ne. 0) then
          IFINCR     = MOD(IFHR,ITCLOD)
	  IF(IFMIN .GE. 1)IFINCR= MOD(IFHR*60+IFMIN,ITCLOD*60)
	ELSE
	  IFINCR     = 0
        ENDIF 
        ID(19)  = IFHR
	IF(IFMIN .GE. 1)ID(19)=IFHR*60+IFMIN
        ID(20)  = 3
        IF (IFINCR.EQ.0) THEN
           ID(18)  = IFHR-ITCLOD
        ELSE
           ID(18)  = IFHR-IFINCR
	   IF(IFMIN .GE. 1)ID(18)=IFHR*60+IFMIN-IFINCR
        ENDIF
        IF (ID(18).LT.0) ID(18) = 0
      if(grib=="grib1" )then
        CALL GRIBIT(IGET(303),LVLS(1,IGET(303)),GRID1,IM,JM)
        elseif(grib=='grib2') then
          cfld=cfld+1
          fld_info(cfld)%ifld=IAVBLFLD(IGET(303))
            if(ITCLOD>0) then
               fld_info(cfld)%ntrange=(IFHR-ID(18))/ITCLOD
            else
               fld_info(cfld)%ntrange=0
            endif
            fld_info(cfld)%tinvstat=ITCLOD
            datapd(1:im,1:jend-jsta+1,cfld)=GRID1(1:im,jsta:jend)
       endif
       ENDIF
  !---  Base of middle cloud  
  !
      IF (IGET(306) .GT. 0) THEN
        DO J=JSTA,JEND
          DO I=1,IM
	     IF(PBOTM(I,J) > SMALL)THEN
	      GRID1(I,J) = PBOTM(I,J)
	     ELSE
	      GRID1(I,J) = SPVAL
	     END IF
          ENDDO
        ENDDO
        ID(1:25)=0
	ITCLOD     = INT(TCLOD)
	IF(ITCLOD .ne. 0) then
          IFINCR     = MOD(IFHR,ITCLOD)
	  IF(IFMIN .GE. 1)IFINCR= MOD(IFHR*60+IFMIN,ITCLOD*60)
	ELSE
	  IFINCR     = 0
        ENDIF 
        ID(19)  = IFHR
	IF(IFMIN .GE. 1)ID(19)=IFHR*60+IFMIN
        ID(20)  = 3
        IF (IFINCR.EQ.0) THEN
           ID(18)  = IFHR-ITCLOD
        ELSE
           ID(18)  = IFHR-IFINCR
	   IF(IFMIN .GE. 1)ID(18)=IFHR*60+IFMIN-IFINCR
        ENDIF
        IF (ID(18).LT.0) ID(18) = 0
      if(grib=="grib1" )then
        CALL GRIBIT(IGET(306),LVLS(1,IGET(306)),GRID1,IM,JM)
        elseif(grib=='grib2') then
          cfld=cfld+1
          fld_info(cfld)%ifld=IAVBLFLD(IGET(306))
            if(ITCLOD>0) then
               fld_info(cfld)%ntrange=(IFHR-ID(18))/ITCLOD
            else
               fld_info(cfld)%ntrange=0
            endif
            fld_info(cfld)%tinvstat=ITCLOD
            datapd(1:im,1:jend-jsta+1,cfld)=GRID1(1:im,jsta:jend)
      endif
       ENDIF
  !---  Base of high cloud   
  !
      IF (IGET(309) .GT. 0) THEN
        DO J=JSTA,JEND
          DO I=1,IM
	     IF(PBOTH(I,J) > SMALL)THEN
	      GRID1(I,J) = PBOTH(I,J)
	     ELSE
	      GRID1(I,J) = SPVAL
	     END IF
          ENDDO
        ENDDO
        ID(1:25)=0
	ITCLOD     = INT(TCLOD)
	IF(ITCLOD .ne. 0) then
          IFINCR     = MOD(IFHR,ITCLOD)
	  IF(IFMIN .GE. 1)IFINCR= MOD(IFHR*60+IFMIN,ITCLOD*60)
	ELSE
	  IFINCR     = 0
        ENDIF 
        ID(19)  = IFHR
	IF(IFMIN .GE. 1)ID(19)=IFHR*60+IFMIN
        ID(20)  = 3
        IF (IFINCR.EQ.0) THEN
           ID(18)  = IFHR-ITCLOD
        ELSE
           ID(18)  = IFHR-IFINCR
	   IF(IFMIN .GE. 1)ID(18)=IFHR*60+IFMIN-IFINCR
        ENDIF
        IF (ID(18).LT.0) ID(18) = 0
       if(grib=="grib1" )then
        CALL GRIBIT(IGET(309),LVLS(1,IGET(309)),GRID1,IM,JM)
        elseif(grib=='grib2') then
          cfld=cfld+1
          fld_info(cfld)%ifld=IAVBLFLD(IGET(309))
            if(ITCLOD>0) then
               fld_info(cfld)%ntrange=(IFHR-ID(18))/ITCLOD
            else
               fld_info(cfld)%ntrange=0
            endif
            fld_info(cfld)%tinvstat=ITCLOD
            datapd(1:im,1:jend-jsta+1,cfld)=GRID1(1:im,jsta:jend)
       endif
       ENDIF
!
!------------------------------------------------
!-----------  VARIOUS CLOUD TOP FIELDS ----------
!------------------------------------------------
!
!--- "TOTAL" CLOUD TOP FIELDS (convective + grid-scale;  Ferrier, Feb '02)
!
      IF ((IGET(149).GT.0) .OR. (IGET(179).GT.0) .OR.                    &
          (IGET(168).GT.0) .OR. (IGET(275).GT.0)) THEN
        DO J=JSTA,JEND
          DO I=1,IM
            ITOP=ITOPT(I,J)
            IF (ITOP.GT.0 .AND. ITOP.LE.NINT(LMH(I,J))) THEN
              CLDP(I,J) = PMID(I,J,ITOP)
              CLDT(I,J) = T(I,J,ITOP)
              IF (ITOP .EQ. LM) THEN
                CLDZ(I,J) = ZINT(I,J,LM)
              ELSE
                CLDZ(I,J) = HTM(I,J,ITOP+1)*T(I,J,ITOP+1)               &
                          *(Q(I,J,ITOP+1)*D608+H1)*ROG*                 &
                           (LOG(PINT(I,J,ITOP+1))-LOG(CLDP(I,J)))       &
                          +ZINT(I,J,ITOP+1)
              ENDIF    !--- End IF (ITOP .EQ. LM) ...
            ELSE
              IF(MODELNAME == 'RAPR') then
                CLDP(I,J) = SPVAL
                CLDZ(I,J) = SPVAL
              ELSE
                CLDP(I,J) = -50000.
                CLDZ(I,J) = -5000.
              ENDIF
              CLDT(I,J) = -500.
            ENDIF      !--- End IF (ITOP.GT.0 .AND. ITOP.LE.LMH(I,J)) ...
          ENDDO        !--- End DO I loop
        ENDDO          !--- End DO J loop
!
!   CLOUD TOP PRESSURE
!
         IF (IGET(149).GT.0) THEN
              DO J=JSTA,JEND
              DO I=1,IM
                 GRID1(I,J) = CLDP(I,J)
               ENDDO
               ENDDO
              if(grib=="grib1" )then
               ID(1:25)=0
               CALL GRIBIT(IGET(149),LVLS(1,IGET(149)),GRID1,IM,JM)
              else if(grib=="grib2" )then
                cfld=cfld+1
                fld_info(cfld)%ifld=IAVBLFLD(IGET(149))
                datapd(1:im,1:jend-jsta+1,cfld)=GRID1(1:im,jsta:jend)
              endif
         ENDIF
!   CLOUD TOP HEIGHT
!
          IF (IGET(179).GT.0) THEN
              DO J=JSTA,JEND
              DO I=1,IM
                 GRID1(I,J) = CLDZ(I,J)
               ENDDO
               ENDDO
              if(grib=="grib1" )then
               ID(1:25)=0
               CALL GRIBIT(IGET(179),LVLS(1,IGET(179)),GRID1,IM,JM)
              else if(grib=="grib2" )then
                cfld=cfld+1
                fld_info(cfld)%ifld=IAVBLFLD(IGET(179))
                datapd(1:im,1:jend-jsta+1,cfld)=GRID1(1:im,jsta:jend)
              endif
         ENDIF
      ENDIF

! GSD COULD TOP HEIGHTS AND PRESSURE
      IF ((IGET(409).GT.0) .OR. (IGET(406).GT.0)) THEN

        Cloud_def_p = 0.0000001

        DO J=JSTA,JEND
          DO I=1,IM
! imported from RUC post
!  Cloud top
          zcldtop = -5000. 
          IF(MODELNAME == 'RAPR') zcldtop = SPVAL
          do k=1,lm
            LL=LM-k+1
            watericetotal(k) = QQW(i,j,ll) + QQI(i,j,ll)
          enddo

          if (watericetotal(LM).gt.cloud_def_p) then
            zcldtop = zmid(i,j,1)
            go to 3799
          end if
! in RUC          do 373 k=LM,2,-1
          do 373 k=LM-1,2,-1
            if (watericetotal(k).gt.cloud_def_p) go to 374
 373      continue
          go to 3799
 374    zcldtop = zmid(i,j,lm-k+1) + (cloud_def_p-watericetotal(k))   &
                 * (zmid(i,j,lm-k)-zmid(i,j,lm-k+1))                &
                 / (watericetotal(k+1) - watericetotal(k))
 3799     continue

            ITOP=ITOPT(I,J)
            IF (ITOP.GT.0 .AND. ITOP.LE.NINT(LMH(I,J))) THEN
              CLDP(I,J) = PMID(I,J,ITOP)
              CLDT(I,J) = T(I,J,ITOP)
            ELSE
              CLDP(I,J) = -50000.
              IF(MODELNAME == 'RAPR') CLDP(I,J) = SPVAL
!              CLDZ(I,J) = -5000.
              CLDT(I,J) = -500.
            ENDIF      !--- End IF (ITOP.GT.0 .AND. ITOP.LE.LMH(I,J)) ...

!- include convective clouds
           ITOP=ITOPCu(I,J)
       if(ITOP.lt.lm+1) then
!        print *,'ITOPCu(i,j)',i,j,ITOPCu(i,j)
         if(zcldtop .lt.-100.) then
!        print *,'add convective cloud, ITOP,CLDZ(I,J),ZMID(I,J,ITOP)'
!     1        ,ITOP,zcldtop,ZMID(I,J,ITOP),i,j
            zcldtop=ZMID(I,J,ITOP)
         else if(ZMID(I,J,ITOP).gt.zcldtop) then
!        print *,'change cloud top for convective cloud, zcldtop,
!     1              ZMID(I,J,ITOP),ITOP,i,j'
!     1        ,zcldtop,ZMID(I,J,ITOP),ITOP,i,j
            zcldtop=ZMID(I,J,ITOP)
         endif
       endif

! check consistency of cloud base and cloud top
            if(CLDZ(I,J).gt.-100. .and. zcldtop.lt.-100.) then
              zcldtop = CLDZ(I,J) + 200.
            endif

              CLDZ(I,J) = zcldtop   !  Now CLDZ is cloud top height

          ENDDO        !--- End DO I loop
        ENDDO          !--- End DO J loop
!
!   GSD CLOUD TOP PRESSURE
!
         IF (IGET(406).GT.0) THEN
              DO J=JSTA,JEND
              DO I=1,IM
                 GRID1(I,J) = CLDP(I,J)
               ENDDO
               ENDDO
               ID(1:25)=0
              if(grib=="grib1" )then
               CALL GRIBIT(IGET(406),LVLS(1,IGET(406)),GRID1,IM,JM)
              else if(grib=="grib2" )then
                cfld=cfld+1
                fld_info(cfld)%ifld=IAVBLFLD(IGET(406))
                datapd(1:im,1:jend-jsta+1,cfld)=GRID1(1:im,jsta:jend)
              endif
         ENDIF
!   GSD CLOUD TOP HEIGHT
!
          IF (IGET(409).GT.0) THEN
              DO J=JSTA,JEND
              DO I=1,IM
                 GRID1(I,J) = CLDZ(I,J)
               ENDDO
               ENDDO
              if(grib=="grib1" )then
               ID(1:25)=0
               CALL GRIBIT(IGET(409),LVLS(1,IGET(409)),GRID1,IM,JM)
              else if(grib=="grib2" )then
                cfld=cfld+1
                fld_info(cfld)%ifld=IAVBLFLD(IGET(409))
                datapd(1:im,1:jend-jsta+1,cfld)=GRID1(1:im,jsta:jend)
              endif
         ENDIF
       ENDIF   ! end of GSD algorithm
!
!   CLOUD TOP TEMPS
!
          IF (IGET(168).GT.0) THEN 
              DO J=JSTA,JEND
              DO I=1,IM
                 GRID1(I,J) = CLDT(I,J)
               ENDDO
               ENDDO
              if(grib=="grib1" )then
               ID(1:25)=0
               CALL GRIBIT(IGET(168),LVLS(1,IGET(168)),GRID1,IM,JM)
              else if(grib=="grib2" )then
                cfld=cfld+1
                fld_info(cfld)%ifld=IAVBLFLD(IGET(168))
                datapd(1:im,1:jend-jsta+1,cfld)=GRID1(1:im,jsta:jend)
              endif
         ENDIF 
!
!huang  CLOUD TOP BRIGHTNESS TEMPERATURE
          IF (IGET(275).GT.0) THEN
             num_thick=0   ! for debug
             GRID1=spval
             DO J=JSTA,JEND
             DO I=1,IM
               opdepth=0.
               llmh=nint(lmh(i,j))
!bsf - start
!-- Add subgrid-scale convective clouds for WRF runs
               do k=1,llmh
                 CU_ir(k)=0.
               enddo
! Chuang: GFS specified non-convective grid points as missing
              if((hbot(i,j)-spval)>small .and. (htop(i,j)-spval)>small)then
               lcbot=nint(hbot(i,j))
               lctop=nint(htop(i,j))
               if (lcbot-lctop > 1) then
                 q_conv=cnvcfr(i,j)*Qconv
                 do k=lctop,lcbot
                   if (t(i,j,k) < TRAD_ice) then
                     CU_ir(k)=abscoefi*q_conv
                   else
                     CU_ir(k)=abscoef*q_conv
                   endif
                 end do   !-- do k = lctop,lcbot
               endif      !-- if (lcbot-lctop > 1) then
              end if ! end of check for meaningful hbot and htop
               do k=1,llmh
!	         if(imp_physics==99 .and. t(i,j,k)<(tfrz-15.))then
!		  qqi(i,j,k)=qqw(i,j,k) ! because GFS only uses cloud water
!		  qqw(i,j,k)=0.
!		 end if 
                 dp=pint(i,j,k+1)-pint(i,j,k)
                 opdepth=opdepth+( CU_ir(k) + abscoef*qqw(i,j,k)+            &
!bsf - end
     &                   abscoefi*( qqi(i,j,k)+qqs(i,j,k) ) )*dp
                 if (opdepth > 1.) exit
               enddo
               if (opdepth > 1.) num_thick=num_thick+1   ! for debug
               k=min(k,llmh)
	       GRID1(I,J)=T(i,j,k)
             ENDDO
             ENDDO
      print *,'num_points, num_thick = ',(jend-jsta+1)*im,num_thick
!!              k=0
!! 20           opdepthu=opdepthd
!!              k=k+1
!!!              if(k.eq.1) then
!!!               dp=pint(i,j,itop+k)-pmid(i,j,itop)
!!!               opdepthd=opdepthu+(abscoef*(0.75*qqw(i,j,itop)+
!!!     &                  0.25*qqw(i,j,itop+1))+abscoefi*
!!!     &                  (0.75*qqi(i,j,itop)+0.25*qqi(i,j,itop+1)))
!!!     &                        *dp/g
!!!              else
!!               dp=pint(i,j,k+1)-pint(i,j,k)
!!               opdepthd=opdepthu+(abscoef*qqw(i,j,k)+
!!     &                        abscoefi*qqi(i,j,k))*dp
!!!              end if
!!	      
!!              lmhh=nint(lmh(i,j))
!!              if (opdepthd.lt.1..and. k.lt.lmhh) then
!!               goto 20
!!              elseif (opdepthd.lt.1..and. k.eq.lmhh) then
!!	       GRID1(I,J)=T(i,j,lmhh )
!!!               prsctt=pmid(i,j,lmhh)
!!              else
!!!	       GRID1(I,J)=T(i,j,k) 
!!               if(k.eq.1)then
!!	         GRID1(I,J)=T(i,j,k)
!!	       else if(k.eq.lmhh)then
!!	         GRID1(I,J)=T(i,j,k)
!!	       else 	 	 
!!                 fac=(1.-opdepthu)/(opdepthd-opdepthu)
!!	         GRID1(I,J)=(T(i,j,k)+T(i,j,k-1))/2.0+
!!     &             (T(i,j,k+1)-T(i,j,k-1))/2.0*fac 
!!               end if    	       
!!!               prsctt=pf(i,j,k-1)+fac*(pf(i,j,k)-pf(i,j,k-1))
!!!               prsctt=min(prs(i,j,mkzh),max(prs(i,j,1),prsctt))
!!              endif
!!!              do 30 k=2,mkzh
!!!              if (prsctt.ge.prs(i,j,k-1).and.prsctt.le.prs(i,j,k)) then
!!!               fac=(prsctt-prs(i,j,k-1))/(prs(i,j,k)-prs(i,j,k-1))
!!!               ctt(i,j)=tmk(i,j,k-1)+
!!!     &            fac*(tmk(i,j,k)-tmk(i,j,k-1))-celkel
!!!               goto 40
!!!              endif
!!!   30       continue
!!!   40       continue 
!!             END DO
!!	     END DO 
           if(grib=="grib1" )then
            ID(1:25)=0
!	    ID(02)=129    ! Parameter Table 129
            CALL GRIBIT(IGET(275),LVLS(1,IGET(275)),GRID1,IM,JM)
           else if(grib=="grib2" )then
             cfld=cfld+1
             fld_info(cfld)%ifld=IAVBLFLD(IGET(275))
             datapd(1:im,1:jend-jsta+1,cfld)=GRID1(1:im,jsta:jend)
           endif
         ENDIF

!
!---  Convective cloud top pressures (deep & shallow; Ferrier, Feb '02)
!
      IF (IGET(189) .GT. 0) THEN
       IF(MODELNAME .EQ. 'GFS')THEN
        DO J=JSTA,JEND
          DO I=1,IM
            GRID1(I,J) = PTOP(I,J)
          ENDDO
        ENDDO
       ELSE
        DO J=JSTA,JEND
          DO I=1,IM
            ITOP=ITOPCu(I,J) 
            IF (ITOP.GT.0 .AND. ITOP.LE.NINT(LMH(I,J))) THEN
              GRID1(I,J) = PMID(I,J,ITOP)
            ELSE
              GRID1(I,J) = -50000.
            ENDIF
          ENDDO
        ENDDO
       END IF	
       if(grib=="grib1" )then
        ID(1:25)=0
        CALL GRIBIT(IGET(189),LVLS(1,IGET(189)),GRID1,IM,JM)
       else if(grib=="grib2" )then
        cfld=cfld+1
        fld_info(cfld)%ifld=IAVBLFLD(IGET(189))
        datapd(1:im,1:jend-jsta+1,cfld)=GRID1(1:im,jsta:jend)
      endif
      END IF
!
!---  Deep convective cloud top pressures   (Ferrier, Feb '02)
!
      IF (IGET(193) .GT. 0) THEN
        DO J=JSTA,JEND
          DO I=1,IM
            ITOP=ITOPDCu(I,J)
            IF (ITOP.GT.0 .AND. ITOP.LE.NINT(LMH(I,J))) THEN
              GRID1(I,J) = PMID(I,J,ITOP)
            ELSE
              GRID1(I,J) = -50000.
            ENDIF
          ENDDO
        ENDDO
       if(grib=="grib1" )then
        ID(1:25)=0
        CALL GRIBIT(IGET(193),LVLS(1,IGET(193)),GRID1,IM,JM) 
       else if(grib=="grib2" )then
        cfld=cfld+1
        fld_info(cfld)%ifld=IAVBLFLD(IGET(193))
        datapd(1:im,1:jend-jsta+1,cfld)=GRID1(1:im,jsta:jend)
      endif
      END IF
!---  Shallow convective cloud top pressures  (Ferrier, Feb '02)
!
      IF (IGET(191) .GT. 0) THEN
        DO J=JSTA,JEND
          DO I=1,IM
            ITOP=ITOPSCu(I,J)
            IF (ITOP.GT.0 .AND. ITOP.LE.NINT(LMH(I,J))) THEN
              GRID1(I,J) = PMID(I,J,ITOP)
            ELSE
              GRID1(I,J) = -50000.
            ENDIF
          ENDDO
        ENDDO
       if(grib=="grib1" )then
        ID(1:25)=0
        CALL GRIBIT(IGET(191),LVLS(1,IGET(191)),GRID1,IM,JM)
       else if(grib=="grib2" )then
        cfld=cfld+1
        fld_info(cfld)%ifld=IAVBLFLD(IGET(191))
        datapd(1:im,1:jend-jsta+1,cfld)=GRID1(1:im,jsta:jend)
      endif
      END IF
!
!---  Top of grid-scale cloudiness  (Ferrier, Feb '02)
!
      IF (IGET(195) .GT. 0) THEN
        DO J=JSTA,JEND
          DO I=1,IM
            ITOP=ITOPGr(I,J)
            IF (ITOP.GT.0 .AND. ITOP.LE.NINT(LMH(I,J))) THEN
              GRID1(I,J) = PMID(I,J,ITOP)
            ELSE
              GRID1(I,J) = -50000.
            ENDIF
          ENDDO
        ENDDO
       if(grib=="grib1" )then
        ID(1:25)=0
        CALL GRIBIT(IGET(195),LVLS(1,IGET(195)),GRID1,IM,JM)
       else if(grib=="grib2" )then
        cfld=cfld+1
        fld_info(cfld)%ifld=IAVBLFLD(IGET(195))
        datapd(1:im,1:jend-jsta+1,cfld)=GRID1(1:im,jsta:jend)
      endif
      END IF
      
  !---  top of low cloud 
  !
      IF (IGET(304) .GT. 0) THEN
        DO J=JSTA,JEND
          DO I=1,IM
	     IF(PTOPL(I,J) > SMALL)THEN
	      GRID1(I,J) = PTOPL(I,J)
	     ELSE
	      GRID1(I,J) = SPVAL
	     END IF
          ENDDO
        ENDDO
        ID(1:25)=0
	ITCLOD     = INT(TCLOD)
	IF(ITCLOD .ne. 0) then
          IFINCR     = MOD(IFHR,ITCLOD)
	  IF(IFMIN .GE. 1)IFINCR= MOD(IFHR*60+IFMIN,ITCLOD*60)
	ELSE
	  IFINCR     = 0
        ENDIF 
        ID(19)  = IFHR
	IF(IFMIN .GE. 1)ID(19)=IFHR*60+IFMIN
        ID(20)  = 3
        IF (IFINCR.EQ.0) THEN
           ID(18)  = IFHR-ITCLOD
        ELSE
           ID(18)  = IFHR-IFINCR
	   IF(IFMIN .GE. 1)ID(18)=IFHR*60+IFMIN-IFINCR
        ENDIF
        IF (ID(18).LT.0) ID(18) = 0
       if(grib=="grib1" )then
        CALL GRIBIT(IGET(304),LVLS(1,IGET(304)),GRID1,IM,JM)
        elseif(grib=='grib2') then
          cfld=cfld+1
          fld_info(cfld)%ifld=IAVBLFLD(IGET(304))
            if(ITCLOD>0) then
               fld_info(cfld)%ntrange=(IFHR-ID(18))/ITCLOD
            else
               fld_info(cfld)%ntrange=0
            endif
            fld_info(cfld)%tinvstat=ITCLOD
            datapd(1:im,1:jend-jsta+1,cfld)=GRID1(1:im,jsta:jend)
       endif
       ENDIF
  !---  top of middle cloud  
  !
      IF (IGET(307) .GT. 0) THEN
        DO J=JSTA,JEND
          DO I=1,IM
             GRID1(I,J) = PTOPM(I,J)
          ENDDO
        ENDDO
        ID(1:25)=0
	ITCLOD     = INT(TCLOD)
	IF(ITCLOD .ne. 0) then
          IFINCR     = MOD(IFHR,ITCLOD)
	  IF(IFMIN .GE. 1)IFINCR= MOD(IFHR*60+IFMIN,ITCLOD*60)
	ELSE
	  IFINCR     = 0
        ENDIF 
        ID(19)  = IFHR
	IF(IFMIN .GE. 1)ID(19)=IFHR*60+IFMIN
        ID(20)  = 3
        IF (IFINCR.EQ.0) THEN
           ID(18)  = IFHR-ITCLOD
        ELSE
           ID(18)  = IFHR-IFINCR
	   IF(IFMIN .GE. 1)ID(18)=IFHR*60+IFMIN-IFINCR
        ENDIF
        IF (ID(18).LT.0) ID(18) = 0
       if(grib=="grib1" )then
        CALL GRIBIT(IGET(307),LVLS(1,IGET(307)),GRID1,IM,JM)
        elseif(grib=='grib2') then
          cfld=cfld+1
          fld_info(cfld)%ifld=IAVBLFLD(IGET(307))
            if(ITCLOD>0) then
               fld_info(cfld)%ntrange=(IFHR-ID(18))/ITCLOD
            else
               fld_info(cfld)%ntrange=0
            endif
            fld_info(cfld)%tinvstat=ITCLOD
            datapd(1:im,1:jend-jsta+1,cfld)=GRID1(1:im,jsta:jend)
       endif
       ENDIF
  !---  top of high cloud   
  !
      IF (IGET(310) .GT. 0) THEN
        DO J=JSTA,JEND
          DO I=1,IM
             GRID1(I,J) = PTOPH(I,J)
          ENDDO
        ENDDO
        ID(1:25)=0
	ITCLOD     = INT(TCLOD)
	IF(ITCLOD .ne. 0) then
          IFINCR     = MOD(IFHR,ITCLOD)
	  IF(IFMIN .GE. 1)IFINCR= MOD(IFHR*60+IFMIN,ITCLOD*60)
	ELSE
	  IFINCR     = 0
        ENDIF 
        ID(19)  = IFHR
	IF(IFMIN .GE. 1)ID(19)=IFHR*60+IFMIN
        ID(20)  = 3
        IF (IFINCR.EQ.0) THEN
           ID(18)  = IFHR-ITCLOD
        ELSE
           ID(18)  = IFHR-IFINCR
	   IF(IFMIN .GE. 1)ID(18)=IFHR*60+IFMIN-IFINCR
        ENDIF
        IF (ID(18).LT.0) ID(18) = 0
       if(grib=="grib1" )then
        CALL GRIBIT(IGET(310),LVLS(1,IGET(310)),GRID1,IM,JM)
        elseif(grib=='grib2') then
          cfld=cfld+1
          fld_info(cfld)%ifld=IAVBLFLD(IGET(310))
            if(ITCLOD>0) then
               fld_info(cfld)%ntrange=(IFHR-ID(18))/ITCLOD
            else
               fld_info(cfld)%ntrange=0
            endif
            fld_info(cfld)%tinvstat=ITCLOD
            datapd(1:im,1:jend-jsta+1,cfld)=GRID1(1:im,jsta:jend)
       endif
       ENDIF

  !---  T of low cloud top
  !
      IF (IGET(305) .GT. 0) THEN
        DO J=JSTA,JEND
          DO I=1,IM
             GRID1(I,J) = TTOPL(I,J)
          ENDDO
        ENDDO
        ID(1:25)=0
	ITCLOD     = INT(TCLOD)
	IF(ITCLOD .ne. 0) then
          IFINCR     = MOD(IFHR,ITCLOD)
	  IF(IFMIN .GE. 1)IFINCR= MOD(IFHR*60+IFMIN,ITCLOD*60)
	ELSE
	  IFINCR     = 0
        ENDIF 
        ID(19)  = IFHR
	IF(IFMIN .GE. 1)ID(19)=IFHR*60+IFMIN
        ID(20)  = 3
        IF (IFINCR.EQ.0) THEN
           ID(18)  = IFHR-ITCLOD
        ELSE
           ID(18)  = IFHR-IFINCR
	   IF(IFMIN .GE. 1)ID(18)=IFHR*60+IFMIN-IFINCR
        ENDIF
        IF (ID(18).LT.0) ID(18) = 0
       if(grib=="grib1" )then
        CALL GRIBIT(IGET(305),LVLS(1,IGET(305)),GRID1,IM,JM)
        elseif(grib=='grib2') then
          cfld=cfld+1
          fld_info(cfld)%ifld=IAVBLFLD(IGET(305))
            if(ITCLOD>0) then
               fld_info(cfld)%ntrange=(IFHR-ID(18))/ITCLOD
            else
               fld_info(cfld)%ntrange=0
            endif
            fld_info(cfld)%tinvstat=ITCLOD
            datapd(1:im,1:jend-jsta+1,cfld)=GRID1(1:im,jsta:jend)
       endif
       ENDIF
  !---  Base of middle cloud  
  !
      IF (IGET(308) .GT. 0) THEN
        DO J=JSTA,JEND
          DO I=1,IM
             GRID1(I,J) = TTOPM(I,J)
          ENDDO
        ENDDO
        ID(1:25)=0
	ITCLOD     = INT(TCLOD)
	IF(ITCLOD .ne. 0) then
          IFINCR     = MOD(IFHR,ITCLOD)
	  IF(IFMIN .GE. 1)IFINCR= MOD(IFHR*60+IFMIN,ITCLOD*60)
	ELSE
	  IFINCR     = 0
        ENDIF 
        ID(19)  = IFHR
	IF(IFMIN .GE. 1)ID(19)=IFHR*60+IFMIN
        ID(20)  = 3
        IF (IFINCR.EQ.0) THEN
           ID(18)  = IFHR-ITCLOD
        ELSE
           ID(18)  = IFHR-IFINCR
	   IF(IFMIN .GE. 1)ID(18)=IFHR*60+IFMIN-IFINCR
        ENDIF
        IF (ID(18).LT.0) ID(18) = 0
       if(grib=="grib1" )then
        CALL GRIBIT(IGET(308),LVLS(1,IGET(308)),GRID1,IM,JM)
        elseif(grib=='grib2') then
          cfld=cfld+1
          fld_info(cfld)%ifld=IAVBLFLD(IGET(308))
            if(ITCLOD>0) then
               fld_info(cfld)%ntrange=(IFHR-ID(18))/ITCLOD
            else
               fld_info(cfld)%ntrange=0
            endif
            fld_info(cfld)%tinvstat=ITCLOD
            datapd(1:im,1:jend-jsta+1,cfld)=GRID1(1:im,jsta:jend)
       endif
       ENDIF
  !---  Base of high cloud   
  !
      IF (IGET(311) .GT. 0) THEN
        DO J=JSTA,JEND
          DO I=1,IM
             GRID1(I,J) = TTOPH(I,J)
          ENDDO
        ENDDO
        ID(1:25)=0
	ITCLOD     = INT(TCLOD)
	IF(ITCLOD .ne. 0) then
          IFINCR     = MOD(IFHR,ITCLOD)
	  IF(IFMIN .GE. 1)IFINCR= MOD(IFHR*60+IFMIN,ITCLOD*60)
	ELSE
	  IFINCR     = 0
        ENDIF 
        ID(19)  = IFHR
	IF(IFMIN .GE. 1)ID(19)=IFHR*60+IFMIN
        ID(20)  = 3
        IF (IFINCR.EQ.0) THEN
           ID(18)  = IFHR-ITCLOD
        ELSE
           ID(18)  = IFHR-IFINCR
	   IF(IFMIN .GE. 1)ID(18)=IFHR*60+IFMIN-IFINCR
        ENDIF
        IF (ID(18).LT.0) ID(18) = 0
       if(grib=="grib1" )then
        CALL GRIBIT(IGET(311),LVLS(1,IGET(311)),GRID1,IM,JM)
        elseif(grib=='grib2') then
          cfld=cfld+1
          fld_info(cfld)%ifld=IAVBLFLD(IGET(311))
            if(ITCLOD>0) then
               fld_info(cfld)%ntrange=(IFHR-ID(18))/ITCLOD
            else
               fld_info(cfld)%ntrange=0
            endif
            fld_info(cfld)%tinvstat=ITCLOD
            datapd(1:im,1:jend-jsta+1,cfld)=GRID1(1:im,jsta:jend)
       endif
       ENDIF
!
!--- Convective cloud fractions from modified Slingo (1987)
!
      IF (IGET(196) .GT. 0.or.IGET(570)>0) THEN
          GRID1=SPVAL
          DO J=JSTA,JEND
          DO I=1,IM
            if(CNVCFR(I,J)/=SPVAL)GRID1(I,J)=100.*CNVCFR(I,J)   !-- convert to percent
          ENDDO
          ENDDO
          if(IGET(196)>0) then
            if(grib=="grib1" )then
             ID(1:25)=0
             CALL GRIBIT(IGET(196),LVLS(1,IGET(196)),GRID1,IM,JM)
            else if(grib=="grib2" )then
             cfld=cfld+1
             fld_info(cfld)%ifld=IAVBLFLD(IGET(196))
             datapd(1:im,1:jend-jsta+1,cfld)=GRID1(1:im,jsta:jend)
            endif
          elseif(IGET(570)>0) then
            if(grib=="grib2" )then
             cfld=cfld+1
             fld_info(cfld)%ifld=IAVBLFLD(IGET(570))
             datapd(1:im,1:jend-jsta+1,cfld)=GRID1(1:im,jsta:jend)
            endif
          endif
      END IF
!
!--- Boundary layer cloud fractions 
!
      IF (IGET(342) .GT. 0) THEN
          GRID1=SPVAL
          DO J=JSTA,JEND
          DO I=1,IM
            if(PBLCFR(I,J)/=SPVAL)GRID1(I,J)=100.*PBLCFR(I,J)   !-- convert to percent
          ENDDO
          ENDDO
          ID(1:25)=0
	  ITCLOD     = INT(TCLOD)
	  IF(ITCLOD .ne. 0) then
            IFINCR     = MOD(IFHR,ITCLOD)
	    IF(IFMIN .GE. 1)IFINCR= MOD(IFHR*60+IFMIN,ITCLOD*60)
	  ELSE
	    IFINCR     = 0
          ENDIF 
          ID(19)  = IFHR
	  IF(IFMIN .GE. 1)ID(19)=IFHR*60+IFMIN
          ID(20)  = 3
          IF (IFINCR.EQ.0) THEN
            ID(18)  = IFHR-ITCLOD
          ELSE
            ID(18)  = IFHR-IFINCR
	    IF(IFMIN .GE. 1)ID(18)=IFHR*60+IFMIN-IFINCR
          ENDIF
          IF (ID(18).LT.0) ID(18) = 0
         if(grib=="grib1" )then
          CALL GRIBIT(IGET(342),LVLS(1,IGET(342)),GRID1,IM,JM)
        elseif(grib=='grib2') then
          cfld=cfld+1
          fld_info(cfld)%ifld=IAVBLFLD(IGET(342))
            if(ITCLOD>0) then
               fld_info(cfld)%ntrange=(IFHR-ID(18))/ITCLOD
            else
               fld_info(cfld)%ntrange=0
            endif
            fld_info(cfld)%tinvstat=ITCLOD
            datapd(1:im,1:jend-jsta+1,cfld)=GRID1(1:im,jsta:jend)
         endif
      END IF
!
!--- Cloud work function 
!
      IF (IGET(313) .GT. 0) THEN
          DO J=JSTA,JEND
          DO I=1,IM
            GRID1(I,J)=cldwork(I,J)  
          ENDDO
          ENDDO	  
          ID(1:25)=0
	  ITCLOD     = INT(TCLOD)
	  IF(ITCLOD .ne. 0) then
            IFINCR     = MOD(IFHR,ITCLOD)
	    IF(IFMIN .GE. 1)IFINCR= MOD(IFHR*60+IFMIN,ITCLOD*60)
	  ELSE
	    IFINCR     = 0
          ENDIF 
          ID(19)  = IFHR
	  IF(IFMIN .GE. 1)ID(19)=IFHR*60+IFMIN
          ID(20)  = 3
          IF (IFINCR.EQ.0) THEN
            ID(18)  = IFHR-ITCLOD
          ELSE
            ID(18)  = IFHR-IFINCR
	    IF(IFMIN .GE. 1)ID(18)=IFHR*60+IFMIN-IFINCR
          ENDIF
          IF (ID(18).LT.0) ID(18) = 0
         if(grib=="grib1" )then
          CALL GRIBIT(IGET(313),LVLS(1,IGET(313)),GRID1,IM,JM)
        elseif(grib=='grib2') then
          cfld=cfld+1
          fld_info(cfld)%ifld=IAVBLFLD(IGET(313))
            if(ITCLOD>0) then
               fld_info(cfld)%ntrange=(IFHR-ID(18))/ITCLOD
            else
               fld_info(cfld)%ntrange=0
            endif
            fld_info(cfld)%tinvstat=ITCLOD
            datapd(1:im,1:jend-jsta+1,cfld)=GRID1(1:im,jsta:jend)
         endif
      END IF      
!
!***  BLOCK 3.  RADIATION FIELDS.
!     
!
!     TIME AVERAGED SURFACE SHORT WAVE INCOMING RADIATION.
         IF (IGET(126).GT.0) THEN
          IF(MODELNAME .EQ. 'NCAR'.OR.MODELNAME.EQ.'RSM' .OR. MODELNAME == 'RAPR')THEN
	    GRID1=SPVAL
	    ID(1:25)=0
	  ELSE  
!          print*,'ARDSW in CLDRAD=',ARDSW 
           IF(ARDSW.GT.0.)THEN
             RRNUM=1./ARDSW
           ELSE
             RRNUM=0.
           ENDIF
           DO J=JSTA,JEND
           DO I=1,IM
              IF(ASWIN(I,J)/=SPVAL)THEN
	       GRID1(I,J) = ASWIN(I,J)*RRNUM
	      ELSE
	       GRID1(I,J)=ASWIN(I,J)
	      END IF 
           ENDDO
           ENDDO
            ID(1:25)=0
            ITRDSW     = INT(TRDSW)
	    IF(ITRDSW .ne. 0) then
             IFINCR     = MOD(IFHR,ITRDSW)
	     IF(IFMIN .GE. 1)IFINCR= MOD(IFHR*60+IFMIN,ITRDSW*60)
	    ELSE
	     IFINCR     = 0
            endif 	    
            ID(19)  = IFHR
	    IF(IFMIN .GE. 1)ID(19)=IFHR*60+IFMIN
            ID(20)  = 3
            IF (IFINCR.EQ.0) THEN
               ID(18)  = IFHR-ITRDSW
            ELSE
               ID(18)  = IFHR-IFINCR
	       IF(IFMIN .GE. 1)ID(18)=IFHR*60+IFMIN-IFINCR
            ENDIF
            IF (ID(18).LT.0) ID(18) = 0
	  END IF 
         if(grib=="grib1" )then
          CALL GRIBIT(IGET(126),LVLS(1,IGET(126)),GRID1,IM,JM)
        elseif(grib=='grib2') then
          cfld=cfld+1
          fld_info(cfld)%ifld=IAVBLFLD(IGET(126))
            if(ITRDSW>0) then
               fld_info(cfld)%ntrange=(IFHR-ID(18))/ITRDSW
            else
               fld_info(cfld)%ntrange=0
            endif
            fld_info(cfld)%tinvstat=ITRDSW
            datapd(1:im,1:jend-jsta+1,cfld)=GRID1(1:im,jsta:jend)
         endif
         ENDIF
!
!     TIME AVERAGED SURFACE UV-B INCOMING RADIATION.
         IF (IGET(298).GT.0) THEN
          IF(MODELNAME .EQ. 'NCAR'.OR.MODELNAME.EQ.'RSM' .OR. MODELNAME == 'RAPR')THEN
	    GRID1=SPVAL
	    ID(1:25)=0
	  ELSE  
!          print*,'ARDSW in CLDRAD=',ARDSW 
           IF(ARDSW.GT.0.)THEN
             RRNUM=1./ARDSW
           ELSE
             RRNUM=0.
           ENDIF
           DO J=JSTA,JEND
           DO I=1,IM
	     IF(AUVBIN(I,J)/=SPVAL)THEN
              GRID1(I,J) = AUVBIN(I,J)*RRNUM
	     ELSE
	      GRID1(I,J) = AUVBIN(I,J)
	     END IF  
           ENDDO
           ENDDO
            ID(1:25)=0
	    ID(02)=129
            ITRDSW     = INT(TRDSW)
	    IF(ITRDSW .ne. 0) then
             IFINCR     = MOD(IFHR,ITRDSW)
	     IF(IFMIN .GE. 1)IFINCR= MOD(IFHR*60+IFMIN,ITRDSW*60)
	    ELSE
	     IFINCR     = 0
            endif 	    
            ID(19)  = IFHR
	    IF(IFMIN .GE. 1)ID(19)=IFHR*60+IFMIN
            ID(20)  = 3
            IF (IFINCR.EQ.0) THEN
               ID(18)  = IFHR-ITRDSW
            ELSE
               ID(18)  = IFHR-IFINCR
	       IF(IFMIN .GE. 1)ID(18)=IFHR*60+IFMIN-IFINCR
            ENDIF
            IF (ID(18).LT.0) ID(18) = 0
	  END IF 
         if(grib=="grib1" )then
          CALL GRIBIT(IGET(298),LVLS(1,IGET(298)),GRID1,IM,JM)
        elseif(grib=='grib2') then
          cfld=cfld+1
          fld_info(cfld)%ifld=IAVBLFLD(IGET(298))
            if(ITRDSW>0) then
               fld_info(cfld)%ntrange=(IFHR-ID(18))/ITRDSW
            else
               fld_info(cfld)%ntrange=0
            endif
            fld_info(cfld)%tinvstat=ITRDSW
            datapd(1:im,1:jend-jsta+1,cfld)=GRID1(1:im,jsta:jend)
         endif
         ENDIF
!
!     TIME AVERAGED SURFACE UV-B CLEAR SKY INCOMING RADIATION.
         IF (IGET(297).GT.0) THEN
          IF(MODELNAME .EQ. 'NCAR'.OR.MODELNAME.EQ.'RSM' .OR. MODELNAME == 'RAPR')THEN
	    GRID1=SPVAL
	    ID(1:25)=0
	  ELSE  
!          print*,'ARDSW in CLDRAD=',ARDSW 
           IF(ARDSW.GT.0.)THEN
             RRNUM=1./ARDSW
           ELSE
             RRNUM=0.
           ENDIF
           DO J=JSTA,JEND
           DO I=1,IM
	     IF(AUVBINC(I,J)/=SPVAL)THEN
              GRID1(I,J) = AUVBINC(I,J)*RRNUM
	     ELSE
	      GRID1(I,J) = AUVBINC(I,J)
	     END IF  
           ENDDO
           ENDDO
            ID(1:25)=0
	    ID(02)=129
            ITRDSW     = INT(TRDSW)
	    IF(ITRDSW .ne. 0) then
             IFINCR     = MOD(IFHR,ITRDSW)
	     IF(IFMIN .GE. 1)IFINCR= MOD(IFHR*60+IFMIN,ITRDSW*60)
	    ELSE
	     IFINCR     = 0
            endif 	    
            ID(19)  = IFHR
	    IF(IFMIN .GE. 1)ID(19)=IFHR*60+IFMIN
            ID(20)  = 3
            IF (IFINCR.EQ.0) THEN
               ID(18)  = IFHR-ITRDSW
            ELSE
               ID(18)  = IFHR-IFINCR
	       IF(IFMIN .GE. 1)ID(18)=IFHR*60+IFMIN-IFINCR
            ENDIF
            IF (ID(18).LT.0) ID(18) = 0
	  END IF 
         if(grib=="grib1" )then
          CALL GRIBIT(IGET(297),LVLS(1,IGET(297)),GRID1,IM,JM)
        elseif(grib=='grib2') then
          cfld=cfld+1
          fld_info(cfld)%ifld=IAVBLFLD(IGET(297))
            if(ITRDSW>0) then
               fld_info(cfld)%ntrange=(IFHR-ID(18))/ITRDSW
            else
               fld_info(cfld)%ntrange=0
            endif
            fld_info(cfld)%tinvstat=ITRDSW
            datapd(1:im,1:jend-jsta+1,cfld)=GRID1(1:im,jsta:jend)
         endif
         ENDIF
!
!     TIME AVERAGED SURFACE LONG WAVE INCOMING RADIATION.
         IF (IGET(127).GT.0) THEN
          IF(MODELNAME .EQ. 'NCAR'.OR.MODELNAME.EQ.'RSM' .OR. MODELNAME == 'RAPR')THEN
	    GRID1=SPVAL
	    ID(1:25)=0
	  ELSE
           IF(ARDLW.GT.0.)THEN
             RRNUM=1./ARDLW
           ELSE
             RRNUM=0.
           ENDIF
           DO J=JSTA,JEND
           DO I=1,IM
	    IF(ALWIN(I,J)/=SPVAL)THEN 
             GRID1(I,J) = ALWIN(I,J)*RRNUM
	    ELSE
	     GRID1(I,J)=ALWIN(I,J)
	    END IF  
           ENDDO
           ENDDO
            ID(1:25)=0
            ITRDLW     = INT(TRDLW)
	    IF(ITRDLW .ne. 0) then
             IFINCR     = MOD(IFHR,ITRDLW)
	     IF(IFMIN .GE. 1)IFINCR= MOD(IFHR*60+IFMIN,ITRDLW*60)
	    ELSE
	     IFINCR     = 0
            endif
            ID(19)  = IFHR
	    IF(IFMIN .GE. 1)ID(19)=IFHR*60+IFMIN
            ID(20)  = 3
            IF (IFINCR.EQ.0) THEN
               ID(18)  = IFHR-ITRDLW
            ELSE
               ID(18)  = IFHR-IFINCR
	       IF(IFMIN .GE. 1)ID(18)=IFHR*60+IFMIN-IFINCR
            ENDIF
            IF (ID(18).LT.0) ID(18) = 0
	  END IF  
         if(grib=="grib1" )then
          CALL GRIBIT(IGET(127),LVLS(1,IGET(127)),GRID1,IM,JM)
        elseif(grib=='grib2') then
          cfld=cfld+1
          fld_info(cfld)%ifld=IAVBLFLD(IGET(127))
            if(ITRDLW>0) then
               fld_info(cfld)%ntrange=(IFHR-ID(18))/ITRDlW
            else
               fld_info(cfld)%ntrange=0
            endif
            fld_info(cfld)%tinvstat=ITRDLW
            datapd(1:im,1:jend-jsta+1,cfld)=GRID1(1:im,jsta:jend)
         endif
         ENDIF
!
!     TIME AVERAGED SURFACE SHORT WAVE OUTGOING RADIATION.
         IF (IGET(128).GT.0) THEN
          IF(MODELNAME .EQ. 'NCAR'.OR.MODELNAME.EQ.'RSM' .OR. MODELNAME == 'RAPR')THEN
	    GRID1=SPVAL
	    ID(1:25)=0
	  ELSE
           IF(ARDSW.GT.0.)THEN
             RRNUM=1./ARDSW
           ELSE
             RRNUM=0.
           ENDIF
           DO J=JSTA,JEND
           DO I=1,IM
	    IF(ASWOUT(I,J)/=SPVAL)THEN
             GRID1(I,J) = -1.0*ASWOUT(I,J)*RRNUM
	    ELSE
	     GRID1(I,J)=ASWOUT(I,J)
	    END IF 
           ENDDO
           ENDDO
            ID(1:25)=0
            ITRDSW     = INT(TRDSW)
	    IF(ITRDSW .ne. 0) then
             IFINCR     = MOD(IFHR,ITRDSW)
	     IF(IFMIN .GE. 1)IFINCR= MOD(IFHR*60+IFMIN,ITRDSW*60)
	    ELSE
	     IFINCR     = 0
            endif
            ID(19)  = IFHR
	    IF(IFMIN .GE. 1)ID(19)=IFHR*60+IFMIN
            ID(20)  = 3
            IF (IFINCR.EQ.0) THEN
               ID(18)  = IFHR-ITRDSW
            ELSE
               ID(18)  = IFHR-IFINCR
	       IF(IFMIN .GE. 1)ID(18)=IFHR*60+IFMIN-IFINCR
            ENDIF
            IF (ID(18).LT.0) ID(18) = 0
	  END IF  
         if(grib=="grib1" )then
          CALL GRIBIT(IGET(128),LVLS(1,IGET(128)),GRID1,IM,JM)
        elseif(grib=='grib2') then
          cfld=cfld+1
          fld_info(cfld)%ifld=IAVBLFLD(IGET(128))
            if(ITRDSW>0) then
               fld_info(cfld)%ntrange=(IFHR-ID(18))/ITRDSW
            else
               fld_info(cfld)%ntrange=0
            endif
            fld_info(cfld)%tinvstat=ITRDSW
            datapd(1:im,1:jend-jsta+1,cfld)=GRID1(1:im,jsta:jend)
         endif
         ENDIF
!
!     TIME AVERAGED SURFACE LONG WAVE OUTGOING RADIATION.
         IF (IGET(129).GT.0) THEN
          IF(MODELNAME .EQ. 'NCAR'.OR.MODELNAME.EQ.'RSM' .OR. MODELNAME == 'RAPR')THEN
	    GRID1=SPVAL
	    ID(1:25)=0
	  ELSE
           IF(ARDLW.GT.0.)THEN
             RRNUM=1./ARDLW
           ELSE
             RRNUM=0.
           ENDIF
           DO J=JSTA,JEND
           DO I=1,IM
	    IF(ALWOUT(I,J)/=SPVAL)THEN
             GRID1(I,J) = -1.0*ALWOUT(I,J)*RRNUM
	    ELSE
	     GRID1(I,J)=ALWOUT(I,J)
	    END IF  
           ENDDO
           ENDDO
            ID(1:25)=0
            ITRDLW     = INT(TRDLW)
	    IF(ITRDLW .ne. 0) then
             IFINCR     = MOD(IFHR,ITRDLW)
	     IF(IFMIN .GE. 1)IFINCR= MOD(IFHR*60+IFMIN,ITRDLW*60)
	    ELSE
	     IFINCR     = 0
            endif
            ID(19)  = IFHR
	    IF(IFMIN .GE. 1)ID(19)=IFHR*60+IFMIN
            ID(20)  = 3
            IF (IFINCR.EQ.0) THEN
               ID(18)  = IFHR-ITRDLW
            ELSE
               ID(18)  = IFHR-IFINCR
	       IF(IFMIN .GE. 1)ID(18)=IFHR*60+IFMIN-IFINCR
            ENDIF
            IF (ID(18).LT.0) ID(18) = 0
	  END IF  
         if(grib=="grib1" )then
          CALL GRIBIT(IGET(129),LVLS(1,IGET(129)),GRID1,IM,JM)
        elseif(grib=='grib2') then
          cfld=cfld+1
          fld_info(cfld)%ifld=IAVBLFLD(IGET(129))
            if(ITRDLW>0) then
               fld_info(cfld)%ntrange=(IFHR-ID(18))/ITRDLW
            else
               fld_info(cfld)%ntrange=0
            endif
            fld_info(cfld)%tinvstat=ITRDLW
            datapd(1:im,1:jend-jsta+1,cfld)=GRID1(1:im,jsta:jend)
         endif
         ENDIF
!
!     TIME AVERAGED TOP OF THE ATMOSPHERE SHORT WAVE RADIATION.
         IF (IGET(130).GT.0) THEN
          IF(MODELNAME .EQ. 'NCAR'.OR.MODELNAME.EQ.'RSM' .OR. MODELNAME == 'RAPR')THEN
	    GRID1=SPVAL
	    ID(1:25)=0
	  ELSE
           IF(ARDSW.GT.0.)THEN
             RRNUM=1./ARDSW
           ELSE
             RRNUM=0.
           ENDIF
           DO J=JSTA,JEND
           DO I=1,IM
	    IF(ASWTOA(I,J)/=SPVAL)THEN
             GRID1(I,J) = ASWTOA(I,J)*RRNUM
	    ELSE
	     GRID1(I,J)=ASWTOA(I,J)
	    END IF  
           ENDDO
           ENDDO
            ID(1:25)=0
            ITRDSW     = INT(TRDSW)
	    IF(ITRDSW .ne. 0) then
             IFINCR     = MOD(IFHR,ITRDSW)
	     IF(IFMIN .GE. 1)IFINCR= MOD(IFHR*60+IFMIN,ITRDSW*60)
	    ELSE
	     IFINCR     = 0
            endif
            ID(19)  = IFHR
	    IF(IFMIN .GE. 1)ID(19)=IFHR*60+IFMIN
            ID(20)  = 3
            IF (IFINCR.EQ.0) THEN
               ID(18)  = IFHR-ITRDSW
            ELSE
               ID(18)  = IFHR-IFINCR
	       IF(IFMIN .GE. 1)ID(18)=IFHR*60+IFMIN-IFINCR
            ENDIF
            IF (ID(18).LT.0) ID(18) = 0
	  END IF  
         if(grib=="grib1" )then
          CALL GRIBIT(IGET(130),LVLS(1,IGET(130)),GRID1,IM,JM)
        elseif(grib=='grib2') then
          cfld=cfld+1
          fld_info(cfld)%ifld=IAVBLFLD(IGET(130))
            if(ITRDSW>0) then
               fld_info(cfld)%ntrange=(IFHR-ID(18))/ITRDSW
            else
               fld_info(cfld)%ntrange=0
            endif
            fld_info(cfld)%tinvstat=ITRDSW
            datapd(1:im,1:jend-jsta+1,cfld)=GRID1(1:im,jsta:jend)
         endif
         ENDIF
!
!     TIME AVERAGED TOP OF THE ATMOSPHERE LONG WAVE RADIATION.
         IF (IGET(131).GT.0) THEN
          IF(MODELNAME .EQ. 'NCAR'.OR.MODELNAME.EQ.'RSM' .OR. MODELNAME == 'RAPR')THEN
	    GRID1=SPVAL
	    ID(1:25)=0
	  ELSE
           IF(ARDLW.GT.0.)THEN
             RRNUM=1./ARDLW
           ELSE
             RRNUM=0.
           ENDIF
           DO J=JSTA,JEND
           DO I=1,IM
	    IF(ALWTOA(I,J)/=SPVAL)THEN
             GRID1(I,J) = ALWTOA(I,J)*RRNUM
	    ELSE
	     GRID1(I,J)=ALWTOA(I,J)
	    END IF  
           ENDDO
           ENDDO
            ID(1:25)=0
            ITRDLW     = INT(TRDLW)
            IF(ITRDLW .ne. 0) then
             IFINCR     = MOD(IFHR,ITRDLW)
	     IF(IFMIN .GE. 1)IFINCR= MOD(IFHR*60+IFMIN,ITRDLW*60)
	    ELSE
	     IFINCR     = 0
            endif
            ID(19)  = IFHR
	    IF(IFMIN .GE. 1)ID(19)=IFHR*60+IFMIN
            ID(20)  = 3
            IF (IFINCR.EQ.0) THEN
               ID(18)  = IFHR-ITRDLW
            ELSE
               ID(18)  = IFHR-IFINCR
	       IF(IFMIN .GE. 1)ID(18)=IFHR*60+IFMIN-IFINCR
            ENDIF
            IF (ID(18).LT.0) ID(18) = 0
	  END IF  
         if(grib=="grib1" )then
          CALL GRIBIT(IGET(131),LVLS(1,IGET(131)),GRID1,IM,JM)
        elseif(grib=='grib2') then
          cfld=cfld+1
          fld_info(cfld)%ifld=IAVBLFLD(IGET(131))
            if(ITRDLW>0) then
               fld_info(cfld)%ntrange=(IFHR-ID(18))/ITRDLW
            else
               fld_info(cfld)%ntrange=0
            endif
            fld_info(cfld)%tinvstat=ITRDLW
            datapd(1:im,1:jend-jsta+1,cfld)=GRID1(1:im,jsta:jend)
         endif
         ENDIF
!
!     CURRENT TOP OF THE ATMOSPHERE LONG WAVE RADIATION.
         IF (IGET(274).GT.0) THEN
	  IF(MODELNAME .EQ. 'NCAR'.OR.MODELNAME.EQ.'RSM')THEN
	   GRID1=SPVAL
	   ID(1:25)=0
	  ELSE
           DO J=JSTA,JEND
           DO I=1,IM
             GRID1(I,J) = RLWTOA(I,J)
           ENDDO
           ENDDO
           ID(1:25)=0
	  END IF  
         if(grib=="grib1" )then
          CALL GRIBIT(IGET(274),LVLS(1,IGET(274)),GRID1,IM,JM)
         else if(grib=="grib2" )then
          cfld=cfld+1
          fld_info(cfld)%ifld=IAVBLFLD(IGET(274))
          datapd(1:im,1:jend-jsta+1,cfld)=GRID1(1:im,jsta:jend)
        endif
         ENDIF
!
!     CLOUD TOP BRIGHTNESS TEMPERATURE FROM TOA OUTGOING LW.
         IF (IGET(265).GT.0) THEN
	  GRID1=SPVAL
          IF(MODELNAME .EQ. 'NCAR'.OR.MODELNAME.EQ.'RSM' .OR. MODELNAME == 'RAPR')THEN
	   GRID1=SPVAL
	  ELSE
           DO J=JSTA,JEND
           DO I=1,IM
             IF(RLWTOA(I,J) .LT. SPVAL)                      &
     &         GRID1(I,J) = (RLWTOA(I,J)*STBOL)**0.25
           ENDDO
           ENDDO
	  END IF  
         if(grib=="grib1" )then
	  ID(1:25)=0
	  ID(02)=129    ! Parameter Table 129
          CALL GRIBIT(IGET(265),LVLS(1,IGET(265)),GRID1,IM,JM)
         else if(grib=="grib2" )then
          cfld=cfld+1
          fld_info(cfld)%ifld=IAVBLFLD(IGET(265))
          datapd(1:im,1:jend-jsta+1,cfld)=GRID1(1:im,jsta:jend)
         endif
         ENDIF
!     
!     CURRENT INCOMING SW RADIATION AT THE SURFACE.
      IF (IGET(156).GT.0) THEN
         DO J=JSTA,JEND
         DO I=1,IM
           IF(CZMEAN(I,J).GT.1.E-6) THEN
             FACTRS=CZEN(I,J)/CZMEAN(I,J)
           ELSE
             FACTRS=0.0
           ENDIF
           GRID1(I,J)=RSWIN(I,J)*FACTRS
         ENDDO
         ENDDO
!
         if(grib=="grib1" )then
         ID(1:25)=0
         CALL GRIBIT(IGET(156),LVLS(1,IGET(156)),GRID1,IM,JM)
         else if(grib=="grib2" )then
          cfld=cfld+1
          fld_info(cfld)%ifld=IAVBLFLD(IGET(156))
          datapd(1:im,1:jend-jsta+1,cfld)=GRID1(1:im,jsta:jend)
         endif
      ENDIF
!     
!     CURRENT INCOMING LW RADIATION AT THE SURFACE.
      IF (IGET(157).GT.0) THEN
         DO J=JSTA,JEND
         DO I=1,IM
          IF(MODELNAME.eq.'RSM') THEN      !add by Binbin: RSM has direct RLWIN output
           GRID1(I,J)=RLWIN(I,J)
          ELSE
           IF(SIGT4(I,J).GT.0.0) THEN
             LLMH=NINT(LMH(I,J))
             TLMH=T(I,J,LLMH)
             FACTRL=5.67E-8*TLMH*TLMH*TLMH*TLMH/SIGT4(I,J)
           ELSE
             FACTRL=0.0
           ENDIF
           GRID1(I,J)=RLWIN(I,J)*FACTRL
          ENDIF
         ENDDO
         ENDDO
!
         if(grib=="grib1" )then
         ID(1:25)=0
         CALL GRIBIT(IGET(157),LVLS(1,IGET(157)),GRID1,IM,JM)
         else if(grib=="grib2" )then
          cfld=cfld+1
          fld_info(cfld)%ifld=IAVBLFLD(IGET(157))
          datapd(1:im,1:jend-jsta+1,cfld)=GRID1(1:im,jsta:jend)
         endif
      ENDIF
!     
!     CURRENT OUTGOING SW RADIATION AT THE SURFACE.
      IF (IGET(141).GT.0) THEN
         DO J=JSTA,JEND
         DO I=1,IM
           IF(CZMEAN(I,J).GT.1.E-6) THEN
             FACTRS=CZEN(I,J)/CZMEAN(I,J)
           ELSE
             FACTRS=0.0
           ENDIF
           GRID1(I,J)=RSWOUT(I,J)*FACTRS
         ENDDO
         ENDDO
!
         if(grib=="grib1" )then
         ID(1:25)=0
         CALL GRIBIT(IGET(141),LVLS(1,IGET(141)),GRID1,IM,JM)
         else if(grib=="grib2" )then
          cfld=cfld+1
          fld_info(cfld)%ifld=IAVBLFLD(IGET(141))
          datapd(1:im,1:jend-jsta+1,cfld)=GRID1(1:im,jsta:jend)
         endif
      ENDIF
!     
!     CURRENT OUTGOING LW RADIATION AT THE SURFACE.
      IF (IGET(142).GT.0) THEN
               DO J=JSTA,JEND
               DO I=1,IM
                 GRID1(I,J) = RADOT(I,J)
               ENDDO
               ENDDO
         if(grib=="grib1" )then
         ID(1:25)=0
         CALL GRIBIT(IGET(142),LVLS(1,IGET(142)),GRID1,IM,JM)
         else if(grib=="grib2" )then
          cfld=cfld+1
          fld_info(cfld)%ifld=IAVBLFLD(IGET(142))
          datapd(1:im,1:jend-jsta+1,cfld)=GRID1(1:im,jsta:jend)
         endif
      ENDIF
!     
!     CURRENT (instantaneous) INCOMING CLEARSKY SW RADIATION AT THE SURFACE.
      IF (IGET(262).GT.0) THEN
         DO J=JSTA,JEND
         DO I=1,IM
	   IF(CZMEAN(I,J).GT.1.E-6) THEN
             FACTRS=CZEN(I,J)/CZMEAN(I,J)
           ELSE
             FACTRS=0.0
           ENDIF
           GRID1(I,J) = RSWINC(I,J)*FACTRS
         ENDDO
	 ENDDO
         if(grib=="grib1" )then
         ID(1:25)=0
         CALL GRIBIT(IGET(262),LVLS(1,IGET(262)),GRID1,IM,JM)
         else if(grib=="grib2" )then
          cfld=cfld+1
          fld_info(cfld)%ifld=IAVBLFLD(IGET(262))
          datapd(1:im,1:jend-jsta+1,cfld)=GRID1(1:im,jsta:jend)
         endif
      ENDIF
!     
!     TIME AVERAGED INCOMING CLEARSKY SW RADIATION AT THE SURFACE.
      IF (IGET(383).GT.0) THEN
         DO J=JSTA,JEND
         DO I=1,IM
           GRID1(I,J) = ASWINC(I,J)
         ENDDO
	 ENDDO
	 ID(1:25)=0
         ITRDSW     = INT(TRDSW)
	 IF(ITRDSW .ne. 0) then
           IFINCR     = MOD(IFHR,ITRDSW)
	   IF(IFMIN .GE. 1)IFINCR= MOD(IFHR*60+IFMIN,ITRDSW*60)
	 ELSE
	   IFINCR     = 0
         endif
         ID(19)  = IFHR
	 IF(IFMIN .GE. 1)ID(19)=IFHR*60+IFMIN
         ID(20)  = 3
         IF (IFINCR.EQ.0) THEN
           ID(18)  = IFHR-ITRDSW
         ELSE
           ID(18)  = IFHR-IFINCR
	   IF(IFMIN .GE. 1)ID(18)=IFHR*60+IFMIN-IFINCR
         ENDIF
         IF (ID(18).LT.0) ID(18) = 0
         if(grib=="grib1" )then
           CALL GRIBIT(IGET(383),LVLS(1,IGET(383)),GRID1,IM,JM)
        elseif(grib=='grib2') then
          cfld=cfld+1
          fld_info(cfld)%ifld=IAVBLFLD(IGET(383))
            if(ITRDSW>0) then
               fld_info(cfld)%ntrange=(IFHR-ID(18))/ITRDSW
            else
               fld_info(cfld)%ntrange=0
            endif
            fld_info(cfld)%tinvstat=ITRDSW
            datapd(1:im,1:jend-jsta+1,cfld)=GRID1(1:im,jsta:jend)
         endif
      ENDIF
!     
!     TIME AVERAGED OUTGOING CLEARSKY SW RADIATION AT THE SURFACE.
      IF (IGET(386).GT.0) THEN
         DO J=JSTA,JEND
         DO I=1,IM
           GRID1(I,J) = ASWOUTC(I,J)
         ENDDO
	 ENDDO
	 ID(1:25)=0
         ITRDSW     = INT(TRDSW)
	 IF(ITRDSW .ne. 0) then
           IFINCR     = MOD(IFHR,ITRDSW)
	   IF(IFMIN .GE. 1)IFINCR= MOD(IFHR*60+IFMIN,ITRDSW*60)
	 ELSE
	   IFINCR     = 0
         endif
         ID(19)  = IFHR
	 IF(IFMIN .GE. 1)ID(19)=IFHR*60+IFMIN
         ID(20)  = 3
         IF (IFINCR.EQ.0) THEN
           ID(18)  = IFHR-ITRDSW
         ELSE
           ID(18)  = IFHR-IFINCR
	   IF(IFMIN .GE. 1)ID(18)=IFHR*60+IFMIN-IFINCR
         ENDIF
         IF (ID(18).LT.0) ID(18) = 0
         if(grib=="grib1" )then
         CALL GRIBIT(IGET(386),LVLS(1,IGET(386)),GRID1,IM,JM)
        elseif(grib=='grib2') then
          cfld=cfld+1
          fld_info(cfld)%ifld=IAVBLFLD(IGET(386))
            if(ITRDSW>0) then
               fld_info(cfld)%ntrange=(IFHR-ID(18))/ITRDSW
            else
               fld_info(cfld)%ntrange=0
            endif
            fld_info(cfld)%tinvstat=ITRDSW
            datapd(1:im,1:jend-jsta+1,cfld)=GRID1(1:im,jsta:jend)
         endif
      ENDIF
!     
!     TIME AVERAGED OUTGOING CLEARSKY SW RADIATION AT THE MODEL TOP
      IF (IGET(387).GT.0) THEN
         DO J=JSTA,JEND
         DO I=1,IM
           GRID1(I,J) = ASWTOAC(I,J)
         ENDDO
	 ENDDO
	 ID(1:25)=0
         ITRDSW     = INT(TRDSW)
	 IF(ITRDSW .ne. 0) then
           IFINCR     = MOD(IFHR,ITRDSW)
	   IF(IFMIN .GE. 1)IFINCR= MOD(IFHR*60+IFMIN,ITRDSW*60)
	 ELSE
	   IFINCR     = 0
         endif
         ID(19)  = IFHR
	 IF(IFMIN .GE. 1)ID(19)=IFHR*60+IFMIN
         ID(20)  = 3
         IF (IFINCR.EQ.0) THEN
           ID(18)  = IFHR-ITRDSW
         ELSE
           ID(18)  = IFHR-IFINCR
	   IF(IFMIN .GE. 1)ID(18)=IFHR*60+IFMIN-IFINCR
         ENDIF
         IF (ID(18).LT.0) ID(18) = 0
         if(grib=="grib1" )then
           CALL GRIBIT(IGET(387),LVLS(1,IGET(387)),GRID1,IM,JM)
        elseif(grib=='grib2') then
          cfld=cfld+1
          fld_info(cfld)%ifld=IAVBLFLD(IGET(387))
            if(ITRDSW>0) then
               fld_info(cfld)%ntrange=(IFHR-ID(18))/ITRDSW
            else
               fld_info(cfld)%ntrange=0
            endif
            fld_info(cfld)%tinvstat=ITRDSW
            datapd(1:im,1:jend-jsta+1,cfld)=GRID1(1:im,jsta:jend)
         endif
      ENDIF
!     
!     TIME AVERAGED INCOMING SW RADIATION AT THE MODEL TOP
      IF (IGET(388).GT.0) THEN
         DO J=JSTA,JEND
         DO I=1,IM
           GRID1(I,J) = ASWINTOA(I,J)
         ENDDO
	 ENDDO
	 ID(1:25)=0
         ITRDSW     = INT(TRDSW)
	 IF(ITRDSW .ne. 0) then
           IFINCR     = MOD(IFHR,ITRDSW)
	   IF(IFMIN .GE. 1)IFINCR= MOD(IFHR*60+IFMIN,ITRDSW*60)
	 ELSE
	   IFINCR     = 0
         endif
         ID(19)  = IFHR
	 IF(IFMIN .GE. 1)ID(19)=IFHR*60+IFMIN
         ID(20)  = 3
         IF (IFINCR.EQ.0) THEN
           ID(18)  = IFHR-ITRDSW
         ELSE
           ID(18)  = IFHR-IFINCR
	   IF(IFMIN .GE. 1)ID(18)=IFHR*60+IFMIN-IFINCR
         ENDIF
         IF (ID(18).LT.0) ID(18) = 0
         if(grib=="grib1" )then
           CALL GRIBIT(IGET(388),LVLS(1,IGET(388)),GRID1,IM,JM)
        elseif(grib=='grib2') then
          cfld=cfld+1
          fld_info(cfld)%ifld=IAVBLFLD(IGET(388))
            if(ITRDSW>0) then
               fld_info(cfld)%ntrange=(IFHR-ID(18))/ITRDSW
            else
               fld_info(cfld)%ntrange=0
            endif
            fld_info(cfld)%tinvstat=ITRDSW
            datapd(1:im,1:jend-jsta+1,cfld)=GRID1(1:im,jsta:jend)
         endif
      ENDIF
!     
!     TIME AVERAGED INCOMING CLEARSKY LW RADIATION AT THE SURFACE
      IF (IGET(382).GT.0) THEN
         DO J=JSTA,JEND
         DO I=1,IM
           GRID1(I,J) = ALWINC(I,J)
         ENDDO
	 ENDDO
	 ID(1:25)=0
         ITRDLW     = INT(TRDLW)
	 IF(ITRDLW .ne. 0) then
           IFINCR     = MOD(IFHR,ITRDLW)
	   IF(IFMIN .GE. 1)IFINCR= MOD(IFHR*60+IFMIN,ITRDLW*60)
	 ELSE
	   IFINCR     = 0
         endif
         ID(19)  = IFHR
	 IF(IFMIN .GE. 1)ID(19)=IFHR*60+IFMIN
         ID(20)  = 3
         IF (IFINCR.EQ.0) THEN
           ID(18)  = IFHR-ITRDLW
         ELSE
           ID(18)  = IFHR-IFINCR
	   IF(IFMIN .GE. 1)ID(18)=IFHR*60+IFMIN-IFINCR
         ENDIF
         IF (ID(18).LT.0) ID(18) = 0
         if(grib=="grib1" )then
           CALL GRIBIT(IGET(382),LVLS(1,IGET(382)),GRID1,IM,JM)
        elseif(grib=='grib2') then
          cfld=cfld+1
          fld_info(cfld)%ifld=IAVBLFLD(IGET(382))
            if(ITRDLW>0) then
               fld_info(cfld)%ntrange=(IFHR-ID(18))/ITRDLW
            else
               fld_info(cfld)%ntrange=0
            endif
            fld_info(cfld)%tinvstat=ITRDLW
            datapd(1:im,1:jend-jsta+1,cfld)=GRID1(1:im,jsta:jend)
         endif
      ENDIF
!     
!     TIME AVERAGED OUTGOING CLEARSKY LW RADIATION AT THE SURFACE
      IF (IGET(384).GT.0) THEN
         DO J=JSTA,JEND
         DO I=1,IM
           GRID1(I,J) = ALWOUTC(I,J)
         ENDDO
	 ENDDO
	 ID(1:25)=0
         ITRDLW     = INT(TRDLW)
	 IF(ITRDLW .ne. 0) then
           IFINCR     = MOD(IFHR,ITRDLW)
	   IF(IFMIN .GE. 1)IFINCR= MOD(IFHR*60+IFMIN,ITRDLW*60)
	 ELSE
	   IFINCR     = 0
         endif
         ID(19)  = IFHR
	 IF(IFMIN .GE. 1)ID(19)=IFHR*60+IFMIN
         ID(20)  = 3
         IF (IFINCR.EQ.0) THEN
           ID(18)  = IFHR-ITRDLW
         ELSE
           ID(18)  = IFHR-IFINCR
	   IF(IFMIN .GE. 1)ID(18)=IFHR*60+IFMIN-IFINCR
         ENDIF
         IF (ID(18).LT.0) ID(18) = 0
         if(grib=="grib1" )then
           CALL GRIBIT(IGET(384),LVLS(1,IGET(384)),GRID1,IM,JM)
        elseif(grib=='grib2') then
          cfld=cfld+1
          fld_info(cfld)%ifld=IAVBLFLD(IGET(384))
            if(ITRDLW>0) then
               fld_info(cfld)%ntrange=(IFHR-ID(18))/ITRDLW
            else
               fld_info(cfld)%ntrange=0
            endif
            fld_info(cfld)%tinvstat=ITRDLW
            datapd(1:im,1:jend-jsta+1,cfld)=GRID1(1:im,jsta:jend)
         endif
      ENDIF
!     
!     TIME AVERAGED OUTGOING CLEARSKY LW RADIATION AT THE MODEL TOP
      IF (IGET(385).GT.0) THEN
         DO J=JSTA,JEND
         DO I=1,IM
           GRID1(I,J) = ALWTOAC(I,J)
         ENDDO
	 ENDDO
	 ID(1:25)=0
         ITRDLW     = INT(TRDLW)
	 IF(ITRDLW .ne. 0) then
           IFINCR     = MOD(IFHR,ITRDLW)
	   IF(IFMIN .GE. 1)IFINCR= MOD(IFHR*60+IFMIN,ITRDLW*60)
	 ELSE
	   IFINCR     = 0
         endif
         ID(19)  = IFHR
	 IF(IFMIN .GE. 1)ID(19)=IFHR*60+IFMIN
         ID(20)  = 3
         IF (IFINCR.EQ.0) THEN
           ID(18)  = IFHR-ITRDLW
         ELSE
           ID(18)  = IFHR-IFINCR
	   IF(IFMIN .GE. 1)ID(18)=IFHR*60+IFMIN-IFINCR
         ENDIF
         IF (ID(18).LT.0) ID(18) = 0
         if(grib=="grib1" )then
           CALL GRIBIT(IGET(385),LVLS(1,IGET(385)),GRID1,IM,JM)
        elseif(grib=='grib2') then
          cfld=cfld+1
          fld_info(cfld)%ifld=IAVBLFLD(IGET(385))
            if(ITRDLW>0) then
               fld_info(cfld)%ntrange=(IFHR-ID(18))/ITRDLW
            else
               fld_info(cfld)%ntrange=0
            endif
            fld_info(cfld)%tinvstat=ITRDLW
            datapd(1:im,1:jend-jsta+1,cfld)=GRID1(1:im,jsta:jend)
         endif
      ENDIF
!
!     TIME AVERAGED SURFACE VISIBLE BEAM DOWNWARD SOLAR FLUX
      IF (IGET(401).GT.0) THEN
         DO J=JSTA,JEND
         DO I=1,IM
           GRID1(I,J) = AVISBEAMSWIN(I,J)
         ENDDO
         ENDDO
         ID(1:25)=0
         ITRDSW     = INT(TRDSW)
         IF(ITRDSW .ne. 0) then
           IFINCR     = MOD(IFHR,ITRDSW)
           IF(IFMIN .GE. 1)IFINCR= MOD(IFHR*60+IFMIN,ITRDSW*60)
         ELSE
           IFINCR     = 0
         endif
         ID(19)  = IFHR
         IF(IFMIN .GE. 1)ID(19)=IFHR*60+IFMIN
         ID(20)  = 3
         IF (IFINCR.EQ.0) THEN
           ID(18)  = IFHR-ITRDSW
         ELSE
           ID(18)  = IFHR-IFINCR
           IF(IFMIN .GE. 1)ID(18)=IFHR*60+IFMIN-IFINCR
         ENDIF
         IF (ID(18).LT.0) ID(18) = 0
! CFS labels time ave fields as inst in long range forecast
         IF(ITRDSW < 0)ID(1:25)=0
         if(grib=="grib1" )then
         CALL GRIBIT(IGET(401),LVLS(1,IGET(401)),GRID1,IM,JM)
        elseif(grib=='grib2') then
          cfld=cfld+1
          fld_info(cfld)%ifld=IAVBLFLD(IGET(401))
            if(ITRDSW>0) then
               fld_info(cfld)%ntrange=(IFHR-ID(18))/ITRDSW
            else
               fld_info(cfld)%ntrange=0
            endif
            fld_info(cfld)%tinvstat=ITRDSW
            datapd(1:im,1:jend-jsta+1,cfld)=GRID1(1:im,jsta:jend)
         endif
      ENDIF
!
!     TIME AVERAGED SURFACE VISIBLE DIFFUSE DOWNWARD SOLAR FLUX
      IF (IGET(402).GT.0) THEN
         DO J=JSTA,JEND
         DO I=1,IM
           GRID1(I,J) = AVISDIFFSWIN(I,J)
         ENDDO
         ENDDO
         ID(1:25)=0
         ITRDSW     = INT(TRDSW)
         IF(ITRDSW .ne. 0) then
           IFINCR     = MOD(IFHR,ITRDSW)
           IF(IFMIN .GE. 1)IFINCR= MOD(IFHR*60+IFMIN,ITRDSW*60)
         ELSE
           IFINCR     = 0
         endif
         ID(19)  = IFHR
         IF(IFMIN .GE. 1)ID(19)=IFHR*60+IFMIN
         ID(20)  = 3
         IF (IFINCR.EQ.0) THEN
           ID(18)  = IFHR-ITRDSW
         ELSE
           ID(18)  = IFHR-IFINCR
           IF(IFMIN .GE. 1)ID(18)=IFHR*60+IFMIN-IFINCR
         ENDIF
         IF (ID(18).LT.0) ID(18) = 0
         IF(ITRDSW < 0)ID(1:25)=0
         if(grib=="grib1" )then
         CALL GRIBIT(IGET(402),LVLS(1,IGET(402)),GRID1,IM,JM)
        elseif(grib=='grib2') then
          cfld=cfld+1
          fld_info(cfld)%ifld=IAVBLFLD(IGET(402))
            if(ITRDSW>0) then
               fld_info(cfld)%ntrange=(IFHR-ID(18))/ITRDSW
            else
               fld_info(cfld)%ntrange=0
            endif
            fld_info(cfld)%tinvstat=ITRDSW
            datapd(1:im,1:jend-jsta+1,cfld)=GRID1(1:im,jsta:jend)
         endif
      ENDIF
!
!     TIME AVERAGED SURFACE VISIBLE BEAM DOWNWARD SOLAR FLUX
      IF (IGET(403).GT.0) THEN
         DO J=JSTA,JEND
         DO I=1,IM
           GRID1(I,J) = AIRBEAMSWIN(I,J)
         ENDDO
         ENDDO
         ID(1:25)=0
         ITRDSW     = INT(TRDSW)
         IF(ITRDSW .ne. 0) then
           IFINCR     = MOD(IFHR,ITRDSW)
           IF(IFMIN .GE. 1)IFINCR= MOD(IFHR*60+IFMIN,ITRDSW*60)
         ELSE
           IFINCR     = 0
         endif
         ID(19)  = IFHR
         IF(IFMIN .GE. 1)ID(19)=IFHR*60+IFMIN
         ID(20)  = 3
         IF (IFINCR.EQ.0) THEN
           ID(18)  = IFHR-ITRDSW
         ELSE
           ID(18)  = IFHR-IFINCR
           IF(IFMIN .GE. 1)ID(18)=IFHR*60+IFMIN-IFINCR
         ENDIF
         IF (ID(18).LT.0) ID(18) = 0
         IF(ITRDSW < 0)ID(1:25)=0
         if(grib=="grib1" )then
         CALL GRIBIT(IGET(403),LVLS(1,IGET(403)),GRID1,IM,JM)
        elseif(grib=='grib2') then
          cfld=cfld+1
          fld_info(cfld)%ifld=IAVBLFLD(IGET(403))
            if(ITRDSW>0) then
               fld_info(cfld)%ntrange=(IFHR-ID(18))/ITRDSW
            else
               fld_info(cfld)%ntrange=0
            endif
            fld_info(cfld)%tinvstat=ITRDSW
            datapd(1:im,1:jend-jsta+1,cfld)=GRID1(1:im,jsta:jend)
         endif
      ENDIF
!
!     TIME AVERAGED SURFACE VISIBLE DIFFUSE DOWNWARD SOLAR FLUX
      IF (IGET(404).GT.0) THEN
         DO J=JSTA,JEND
         DO I=1,IM
           GRID1(I,J) = AIRDIFFSWIN(I,J)
         ENDDO
         ENDDO
         ID(1:25)=0
         ITRDSW     = INT(TRDSW)
         IF(ITRDSW .ne. 0) then
           IFINCR     = MOD(IFHR,ITRDSW)
           IF(IFMIN .GE. 1)IFINCR= MOD(IFHR*60+IFMIN,ITRDSW*60)
         ELSE
           IFINCR     = 0
         endif
         ID(19)  = IFHR
         IF(IFMIN .GE. 1)ID(19)=IFHR*60+IFMIN
         ID(20)  = 3
         IF (IFINCR.EQ.0) THEN
           ID(18)  = IFHR-ITRDSW
         ELSE
           ID(18)  = IFHR-IFINCR
           IF(IFMIN .GE. 1)ID(18)=IFHR*60+IFMIN-IFINCR
         ENDIF
         IF (ID(18).LT.0) ID(18) = 0
         IF(ITRDSW < 0)ID(1:25)=0
         if(grib=="grib1" )then
         CALL GRIBIT(IGET(404),LVLS(1,IGET(404)),GRID1,IM,JM)
        elseif(grib=='grib2') then
          cfld=cfld+1
          fld_info(cfld)%ifld=IAVBLFLD(IGET(404))
            if(ITRDSW>0) then
               fld_info(cfld)%ntrange=(IFHR-ID(18))/ITRDSW
            else
               fld_info(cfld)%ntrange=0
            endif
            fld_info(cfld)%tinvstat=ITRDSW
            datapd(1:im,1:jend-jsta+1,cfld)=GRID1(1:im,jsta:jend)
         endif
      ENDIF
!
      if (gocart_on) then
!
!***  BLOCK 4. GOCART AEROSOL FIELDS
!
!
!!! ADD AOD AT 550 NM AND OTHER CHANNELS

!! Aerosol Optical Depth (AOD)
!! CALPW(dust mixing ratio in kg/kg) => column density (kg/m2)
!! CALPW(dust mixing ratio in kg/kg * Qext [aerosol extinction efficiency
!! in m2/g] * 1000. [convert m2/g to m2/kg]) =>  AOD (no unit)
!!
!! The sub-micron dust bin contains 4 sub-bins with fixed partition (FD)

      IF ( IGET(609).GT.0 .OR. IGET(623).GT. 0 .OR.                 &
     &     IGET(624).GT.0 .OR. IGET(625).GT. 0 .OR. IGET(626).GT.0  &
     &    .OR. IGET(627).GT.0 .OR. IGET(628).GT. 0   ) THEN
        ALLOCATE (DUSTSL(IM,JSTA:JEND,LM,MBIN))
        DUSTSL = SPVAL
        DO  N=1, MBIN
          IF ( N <= 4 ) THEN
            DO  L=1,LM
              DO  J=JSTA,JEND
                DO  I=1,IM
                  IF (DUST(I,J,L,1) < SPVAL)                    &
     &                DUSTSL(I,J,L,N) = DUST(I,J,L,1)*FD(N)
                ENDDO   ! I-loop
              ENDDO   ! J-loop 
            ENDDO  ! L-loop
          ELSE
            DO  L=1,LM
              DO  J=JSTA,JEND
                DO  I=1,IM
                  IF (DUST(I,J,L,N-3) < SPVAL)                  &
     &                DUSTSL(I,J,L,N) = DUST(I,J,L,N-3)
                ENDDO   ! I-loop
              ENDDO   ! J-loop 
            ENDDO  ! L-loop
          ENDIF
        ENDDO   ! N-loop 
      ENDIF

      IF (IGET(609).GT.0 )   THEN                   ! 550 NM
        GRID1 = SPVAL
        DO L=1,LM
          DO  J=JSTA,JEND
            DO  I=1,IM
              EXT(I,J,L) = DUSTSL(I,J,L,1) * QEXT_550(1)
            ENDDO   ! I-loop
          ENDDO   ! J-loop 
        ENDDO  ! L-loop
        DO N=2, MBIN     
          DO L=1,LM
            DO  J=JSTA,JEND
              DO  I=1,IM
                EXT(I,J,L) = EXT(I,J,L) + DUSTSL(I,J,L,N)*QEXT_550(N)
              ENDDO   ! I-loop
            ENDDO   ! J-loop 
          ENDDO  ! L-loop
        ENDDO  
        DO L=1,LM
          DO  J=JSTA,JEND
            DO  I=1,IM
              EXT(I,J,L) = EXT(I,J,L) * 1000.
            ENDDO   ! I-loop
          ENDDO   ! J-loop 
        ENDDO  ! L-loop

        CALL CALPW(GRID1,17)
        ID(1:25)=0
        ID(02)=141
        CALL BOUND(GRID1,D00,H99999)
        if(grib=="grib1" )then
            CALL GRIBIT(IGET(609),LVLS(1,IGET(609)),GRID1,IM,JM)   
        else if(grib=="grib2" )then
            cfld=cfld+1
            fld_info(cfld)%ifld=IAVBLFLD(IGET(609))
            datapd(1:im,1:jend-jsta+1,cfld)=GRID1(1:im,jsta:jend)
        endif
      ENDIF

      IF (IGET(623).GT.0 )   THEN                   ! 340 NM
        GRID1=SPVAL
        DO  J=JSTA,JEND
        DO  I=1,IM
         DO  L=1,LM
           EXT(I,J,L) = DUSTSL(I,J,L,1) * QEXT_340(1)
           DO N=2, MBIN     
              EXT(I,J,L) = EXT(I,J,L) + DUSTSL(I,J,L,N)*QEXT_340(N)
           ENDDO  
           EXT(I,J,L) = EXT(I,J,L) * 1000.
         ENDDO  ! L-loop
        ENDDO   ! I-loop
        ENDDO   ! J-loop 
        CALL CALPW(GRID1,17)
        ID(1:25)=0
        ID(02)=141
        CALL BOUND(GRID1,D00,H99999)
        if(grib=="grib1" )then
            CALL GRIBIT(IGET(623),LVLS(1,IGET(623)),GRID1,IM,JM)   
        else if(grib=="grib2" )then
            cfld=cfld+1
            fld_info(cfld)%ifld=IAVBLFLD(IGET(623))
            datapd(1:im,1:jend-jsta+1,cfld)=GRID1(1:im,jsta:jend)
        endif
      ENDIF

      IF (IGET(624).GT.0 )   THEN                   ! 440 NM
        GRID1=SPVAL
        DO  J=JSTA,JEND
        DO  I=1,IM
         DO  L=1,LM
           EXT(I,J,L) = DUSTSL(I,J,L,1) * QEXT_440(1)
           DO N=2, MBIN     
              EXT(I,J,L) = EXT(I,J,L) + DUSTSL(I,J,L,N)*QEXT_440(N)
           ENDDO  
           EXT(I,J,L) = EXT(I,J,L) * 1000.
         ENDDO  ! L-loop
        ENDDO   ! I-loop
        ENDDO   ! J-loop 
        CALL CALPW(GRID1,17)
        ID(1:25)=0
        ID(02)=141
        CALL BOUND(GRID1,D00,H99999)
        if(grib=="grib1" )then
            CALL GRIBIT(IGET(624),LVLS(1,IGET(624)),GRID1,IM,JM)   
        else if(grib=="grib2" )then
            cfld=cfld+1
            fld_info(cfld)%ifld=IAVBLFLD(IGET(624))
            datapd(1:im,1:jend-jsta+1,cfld)=GRID1(1:im,jsta:jend)
        endif
      ENDIF

      IF (IGET(625).GT.0 )   THEN                   ! 660 NM
        GRID1=SPVAL
        DO  J=JSTA,JEND
        DO  I=1,IM
         DO  L=1,LM
           EXT(I,J,L) = DUSTSL(I,J,L,1) * QEXT_660(1)
           DO N=2, MBIN     
              EXT(I,J,L) = EXT(I,J,L) + DUSTSL(I,J,L,N)*QEXT_660(N)
           ENDDO  
           EXT(I,J,L) = EXT(I,J,L) * 1000.
         ENDDO  ! L-loop
        ENDDO   ! I-loop
        ENDDO   ! J-loop 
        CALL CALPW(GRID1,17)
        ID(1:25)=0
        ID(02)=141
        CALL BOUND(GRID1,D00,H99999)
        if(grib=="grib1" )then
            CALL GRIBIT(IGET(625),LVLS(1,IGET(625)),GRID1,IM,JM)   
        else if(grib=="grib2" )then
            cfld=cfld+1
            fld_info(cfld)%ifld=IAVBLFLD(IGET(625))
            datapd(1:im,1:jend-jsta+1,cfld)=GRID1(1:im,jsta:jend)
        endif
      ENDIF

      IF (IGET(626).GT.0 )   THEN                   ! 860 NM
        GRID1=SPVAL
        DO  J=JSTA,JEND
        DO  I=1,IM
         DO  L=1,LM
           EXT(I,J,L) = DUSTSL(I,J,L,1) * QEXT_860(1)
           DO N=2, MBIN     
              EXT(I,J,L) = EXT(I,J,L) + DUSTSL(I,J,L,N)*QEXT_860(N)
           ENDDO  
           EXT(I,J,L) = EXT(I,J,L) * 1000.
         ENDDO  ! L-loop
        ENDDO   ! I-loop
        ENDDO   ! J-loop 
        CALL CALPW(GRID1,17)
        ID(1:25)=0
        ID(02)=141
        CALL BOUND(GRID1,D00,H99999)
        if(grib=="grib1" )then
            CALL GRIBIT(IGET(626),LVLS(1,IGET(626)),GRID1,IM,JM)   
        else if(grib=="grib2" )then
            cfld=cfld+1
            fld_info(cfld)%ifld=IAVBLFLD(IGET(626))
            datapd(1:im,1:jend-jsta+1,cfld)=GRID1(1:im,jsta:jend)
        endif
      ENDIF

      IF (IGET(627).GT.0 )   THEN                   ! 1630 NM
        GRID1=SPVAL
        DO  J=JSTA,JEND
        DO  I=1,IM
         DO  L=1,LM
           EXT(I,J,L) = DUSTSL(I,J,L,1) * QEXT_1630(1)
           DO N=2, MBIN     
              EXT(I,J,L) = EXT(I,J,L) + DUSTSL(I,J,L,N)*QEXT_1630(N)
           ENDDO  
           EXT(I,J,L) = EXT(I,J,L) * 1000.
         ENDDO  ! L-loop
        ENDDO   ! I-loop
        ENDDO   ! J-loop 
        CALL CALPW(GRID1,17)
        ID(1:25)=0
        ID(02)=141
        CALL BOUND(GRID1,D00,H99999)
        if(grib=="grib1" )then
            CALL GRIBIT(IGET(627),LVLS(1,IGET(627)),GRID1,IM,JM)   
        else if(grib=="grib2" )then
            cfld=cfld+1
            fld_info(cfld)%ifld=IAVBLFLD(IGET(627))
            datapd(1:im,1:jend-jsta+1,cfld)=GRID1(1:im,jsta:jend)
        endif
      ENDIF

      IF (IGET(628).GT.0 )   THEN                   ! 11100 NM
        GRID1=SPVAL
        DO  J=JSTA,JEND
        DO  I=1,IM
         DO  L=1,LM
           EXT(I,J,L) = DUSTSL(I,J,L,1) * QEXT_11100(1)
           DO N=2, MBIN     
              EXT(I,J,L) = EXT(I,J,L) + DUSTSL(I,J,L,N)*QEXT_11100(N)
           ENDDO  
           EXT(I,J,L) = EXT(I,J,L) * 1000.
         ENDDO  ! L-loop
        ENDDO   ! I-loop
        ENDDO   ! J-loop 
        CALL CALPW(GRID1,17)
        ID(1:25)=0
        ID(02)=141
        CALL BOUND(GRID1,D00,H99999)
        if(grib=="grib1" )then
            CALL GRIBIT(IGET(628),LVLS(1,IGET(628)),GRID1,IM,JM)   
        else if(grib=="grib2" )then
            cfld=cfld+1
            fld_info(cfld)%ifld=IAVBLFLD(IGET(628))
            datapd(1:im,1:jend-jsta+1,cfld)=GRID1(1:im,jsta:jend)
        endif
        DEALLOCATE(DUSTSL)
      ENDIF

!! ADD DUST EMISSION FLUXES (kg/m2/sec)
!! The AER file uses 1.E6 to scale all 2d diagnosis fields
!! Multiply by 1.E-6 to revert these fields back
      IF (IGET(615).GT.0) THEN       
         GRID1=SPVAL
         DO J = JSTA,JEND
            DO I = 1,IM
               GRID1(I,J) = DUEM(I,J,1)*1.E-6
               DO K=2,NBIN_DU
                GRID1(I,J) = GRID1(I,J) + DUEM(I,J,K)*1.E-6
               END DO
            END DO
         END DO
         ID(1:25) = 0
         ID(02)=141
         if(grib=='grib1') then
          CALL GRIBIT(IGET(615),LVLS(1,IGET(615)),GRID1,IM,JM)
         elseif(grib=='grib2') then
          cfld=cfld+1
          fld_info(cfld)%ifld=IAVBLFLD(IGET(615))
          datapd(1:im,1:jend-jsta+1,cfld)=GRID1(1:im,jsta:jend)
         endif
      ENDIF

!! ADD DUST SEDIMENTATION FLUXES (kg/m2/sec)
      IF (IGET(616).GT.0) THEN       
         GRID1=SPVAL
         DO J = JSTA,JEND
            DO I = 1,IM
               GRID1(I,J) = DUSD(I,J,1)*1.E-6
               DO K=2,NBIN_DU
                GRID1(I,J) = GRID1(I,J)+ DUSD(I,J,K)*1.E-6
               END DO
            END DO
         END DO
         ID(1:25) = 0
         ID(02)=141
         if(grib=='grib1') then
          CALL GRIBIT(IGET(616),LVLS(1,IGET(616)),GRID1,IM,JM)
         elseif(grib=='grib2') then
          cfld=cfld+1
          fld_info(cfld)%ifld=IAVBLFLD(IGET(616))
          datapd(1:im,1:jend-jsta+1,cfld)=GRID1(1:im,jsta:jend)
         endif
      ENDIF

!! ADD DUST DRY DEPOSITION FLUXES (kg/m2/sec)
      IF (IGET(617).GT.0) THEN       
         DO J = JSTA,JEND
            DO I = 1,IM
               GRID1(I,J) = DUDP(I,J,1)*1.E-6
               DO K=2,NBIN_DU
                GRID1(I,J) = GRID1(I,J)+ DUDP(I,J,K)*1.E-6
               END DO
            END DO
         END DO
         if(ifhr==3) then
         print *,'DUST_DRY_DEPOSITION_FLUX=',maxval(grid1(1:im,jsta:jend)), &
           minval(grid1(1:im,jsta:jend)),'DUDP1=',maxval(dudp(1:im,jsta:jend,1)), &
           minval(dudp(1:im,jsta:jend,1)),'dudp2=',maxval(dudp(1:im,jsta:jend,2)), &
           minval(dudp(1:im,jsta:jend,2)),'dudp3=',maxval(dudp(1:im,jsta:jend,3)), &
           minval(dudp(1:im,jsta:jend,3)),'dudp4=',maxval(dudp(1:im,jsta:jend,4)), &
           minval(dudp(1:im,jsta:jend,4)),'dudp5=',maxval(dudp(1:im,jsta:jend,5)), &
           minval(dudp(1:im,jsta:jend,5))
         endif
         ID(1:25) = 0
         ID(02)=141
         if(grib=='grib1') then
          CALL GRIBIT(IGET(617),LVLS(1,IGET(617)),GRID1,IM,JM)
         elseif(grib=='grib2') then
          cfld=cfld+1
          fld_info(cfld)%ifld=IAVBLFLD(IGET(617))
          datapd(1:im,1:jend-jsta+1,cfld)=GRID1(1:im,jsta:jend)
         endif
      ENDIF

!! ADD DUST WET DEPOSITION FLUXES (kg/m2/sec)
      IF (IGET(618).GT.0) THEN       
         DO J = JSTA,JEND
            DO I = 1,IM
               GRID1(I,J) = DUWT(I,J,1)*1.E-6
               DO K=2,NBIN_DU
                GRID1(I,J) = GRID1(I,J)+ DUWT(I,J,K)*1.E-6
               END DO
            END DO
         END DO
         ID(1:25) = 0
         ID(02)=141
         if(grib=='grib1') then
          CALL GRIBIT(IGET(618),LVLS(1,IGET(618)),GRID1,IM,JM)
         elseif(grib=='grib2') then
          cfld=cfld+1
          fld_info(cfld)%ifld=IAVBLFLD(IGET(618))
          datapd(1:im,1:jend-jsta+1,cfld)=GRID1(1:im,jsta:jend)
         endif
      ENDIF

!! ADD AEROSOL SURFACE PM10 MASS CONCENTRATION (kg/m3)
      IF (IGET(619).GT.0 ) THEN       
         DO J = JSTA,JEND
            DO I = 1,IM
               GRID1(I,J) = DUSMASS(I,J) * 1.E-6
            END DO
         END DO
         ID(1:25) = 0
         ID(02)=129
         if(grib=='grib1') then
           CALL GRIBIT(IGET(619),LVLS(1,IGET(619)),GRID1,IM,JM)
         elseif(grib=='grib2') then
           cfld=cfld+1
           fld_info(cfld)%ifld=IAVBLFLD(IGET(619))
           datapd(1:im,1:jend-jsta+1,cfld)=GRID1(1:im,jsta:jend)
         endif
      ENDIF

!! ADD AEROSOL SURFACE PM2.5 MASS CONCENTRATION (kg/m3)
      IF (IGET(620).GT.0 ) THEN       
         DO J = JSTA,JEND
            DO I = 1,IM
               GRID1(I,J) = DUSMASS25(I,J) * 1.E-6
            END DO
         END DO
         ID(1:25) = 0
         ID(02)=129
         if(grib=='grib1') then
           CALL GRIBIT(IGET(620),LVLS(1,IGET(620)),GRID1,IM,JM)
         elseif(grib=='grib2') then
           cfld=cfld+1
           fld_info(cfld)%ifld=IAVBLFLD(IGET(620))
           datapd(1:im,1:jend-jsta+1,cfld)=GRID1(1:im,jsta:jend)
         endif
      ENDIF

!! ADD TOTAL AEROSOL PM10 COLUMN DENSITY (kg/m2)
      IF (IGET(621).GT.0 ) THEN       
         DO J = JSTA,JEND
            DO I = 1,IM
               GRID1(I,J) = DUCMASS(I,J) * 1.E-6
            END DO
         END DO
         ID(1:25) = 0
         ID(02)=141
         if(grib=='grib1') then
           CALL GRIBIT(IGET(621),LVLS(1,IGET(621)),GRID1,IM,JM)
         elseif(grib=='grib2') then
           cfld=cfld+1
           fld_info(cfld)%ifld=IAVBLFLD(IGET(621))
           datapd(1:im,1:jend-jsta+1,cfld)=GRID1(1:im,jsta:jend)
         endif
      ENDIF

!! ADD TOTAL AEROSOL PM2.5 COLUMN DENSITY (kg/m2)
      IF (IGET(622).GT.0 ) THEN       
         DO J = JSTA,JEND
            DO I = 1,IM
               GRID1(I,J) = DUCMASS25(I,J) * 1.E-6
            END DO
         END DO
         ID(1:25) = 0
         ID(02)=141
         if(grib=='grib1') then
           CALL GRIBIT(IGET(622),LVLS(1,IGET(622)),GRID1,IM,JM)
         elseif(grib=='grib2') then
           cfld=cfld+1
           fld_info(cfld)%ifld=IAVBLFLD(IGET(622))
           datapd(1:im,1:jend-jsta+1,cfld)=GRID1(1:im,jsta:jend)
         endif
      ENDIF

      endif          ! if gocart_on
!
!     END OF ROUTINE.
!
      RETURN
      END<|MERGE_RESOLUTION|>--- conflicted
+++ resolved
@@ -574,6 +574,7 @@
          CALL CALPW(GRID1,13)
          ID(1:25)=0
         if(grib=="grib1" )then
+         print *,'in cldrad,grid=',maxval(grid1(1:im,jsta:jend)),minval(grid1(1:im,jsta:jend))
          CALL GRIBIT(IGET(295),LVLS(1,IGET(295)),GRID1,IM,JM)
         else if(grib=="grib2" )then
           cfld=cfld+1
@@ -1137,9 +1138,6 @@
     !--- Grid-scale cloud occurs when the mixing ratio exceeds QCLDmin
     !    or in the presence of snow when RH>=95% or at/above the PBL top.
     !
-<<<<<<< HEAD
-            IBOTGr(I,J) = 0
-=======
         if(MODELNAME == 'RAPR') then
             IBOTGr(I,J)=0
             DO L=NINT(LMH(I,J)),1,-1
@@ -1159,7 +1157,6 @@
             ENDDO    !--- End L loop
         else
             IBOTGr(I,J)=0
->>>>>>> f9f00f62
             ZPBLtop=PBLH(I,J)+ZINT(I,J,NINT(LMH(I,J))+1)
             DO L=NINT(LMH(I,J)),1,-1
               QCLD = QQW(I,J,L)+QQI(I,J,L)           !- no snow +QQS(I,J,L)
