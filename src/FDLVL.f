!      SUBROUTINE FDLVL(NFD,ITYPE,HTFD,TFD,QFD,UFD,VFD,PFD)
!      SUBROUTINE FDLVL(ITYPE,TFD,QFD,UFD,VFD,PFD,ICINGFD)
      SUBROUTINE FDLVL(ITYPE,TFD,QFD,UFD,VFD,PFD,ICINGFD,AERFD)
!$$$  SUBPROGRAM DOCUMENTATION BLOCK
!                .      .    .     
! SUBPROGRAM:    FDLVL       COMPUTES FD LEVEL T, Q, U, V
!   PRGRMMR: TREADON         ORG: W/NP2      DATE: 92-12-22       
!     
! ABSTRACT:
!     THIS ROUTINE COMPUTES TEMPERATURE, SPEC. HUM, U WIND COMPONENT,
!     AND V WIND COMPONENT ON THE NFD=6 FD LEVELS.  THE
!     HEIGHT OF THESE LEVELS (IN METERS) IS GIVEN IN THE 
!     DATA STATEMENT BELOW.  THE ALGORITHM PROCEEDS AS 
!     FOLLOWS. (AGL IN PARENTHESES)
!     
!     AT EACH MASS POINT MOVE UP VERTICALLY FROM THE LM-TH (LOWEST
!     ATMOSPHERIC) ETA LAYER.  FIND THE ETA LAYERS WHOSE 
!     HEIGHT (ABOVE GROUND) BOUNDS THE TARGET FD LEVEL HEIGHT.
!     VERTICALLY INTERPOLATE TO GET TEMPERATURE AT THIS FD
!     LEVEL.  AVERAGE THE FOUR SURROUNDING WINDS
!     TO GET A MASS POINT WIND.  VERTICALLY INTERPOLATE THESE
!     MASS POINT WINDS TO THE TARGET FD LEVEL.  CONTINUE THIS
!     PROCESS UNTIL ALL NFD=6 FD LEVELS HAVE BEEN PROCESSED.
!     MOVE ON TO THE NEXT MASS POINT.  
!     
!     AVERAGING THE FOUR ABOVE GROUND WINDS TO THE MASS POINT
!     WAS FOUND TO SMOOTH THE FIELD AND REDUCE THE OCCURRENCE
!     OF POINT PEAK WINDS FAR IN EXCESS OF THE WINDS AT 
!     ADJACENT POINTS.  MASS POINT VALUES ARE RETURNED.
!   .     
!     
! PROGRAM HISTORY LOG:
!   92-12-22  RUSS TREADON
!   93-11-23  RUSS TREADON - CORRECTED ROUTINE TO COMPUTE
!             FD LEVELS WITH REPECT TO MEAN SEA LEVEL.
!   94-01-04  MICHAEL BALDWIN - INCLUDE OPTIONS FOR COMPUTING
!                               EITHER AGL OR MSL
!   98-06-15  T BLACK - CONVERSION FROM 1-D TO 2-D
!   00-01-04  JIM TUCCILLO - MPI VERSION            
!   02-01-15  MIKE BALDWIN - WRF VERSION
!   11-12-14  SARAH LU - ADD GOCART AEROSOL AERFD
!     
! USAGE:    CALL FDLVL(ITYPE,TFD,QFD,UFD,VFD)
!   INPUT ARGUMENT LIST:
!     ITYPE    - FLAG THAT DETERMINES WHETHER MSL (1) OR AGL (2)
!                   LEVELS ARE USED.
!
!   OUTPUT ARGUMENT LIST: 
!     TFD      - TEMPERATURE (K) ON FD LEVELS.
!     QFD      - SPEC HUM ON FD LEVELS.
!     UFD      - U WIND (M/S) ON FD LEVELS.
!     VFD      - V WIND (M/S) ON FD LEVELS.
!     
!   OUTPUT FILES:
!     NONE
!     
!   SUBPROGRAMS CALLED:
!     UTILITIES:
!
!     LIBRARY:
!       COMMON   - 
!                  LOOPS
!                  MASKS
!                  OPTIONS
!                  INDX
!     
!   ATTRIBUTES:
!     LANGUAGE: FORTRAN
!     MACHINE : CRAY C-90
!$$$  
!     
!
      use vrbls4d,    only: DUST
      use vrbls3d,    only: ZMID, T, Q, PMID, ICING_GFIP, UH, VH
      use vrbls2d,    only: FIS
      use masks,      only: LMH
      use params_mod, only: GI, G
<<<<<<< HEAD
      use ctlblk_mod, only: JSTA, JEND, SPVAL, JSTA_2L, JEND_2U, LM, JSTA_M, &
                            JEND_M, HTFD, NFD, IM, JM, NBIN_DU, gocart_on
=======
      use ctlblk_mod, only: JSTA, JEND, SPVAL, JSTA_2L, JEND_2U, LM, JSTA_M, JEND_M,&
                      HTFD, NFD, IM, JM, NBIN_DU, MODELNAME
>>>>>>> f9f00f62
      use gridspec_mod, only: GRIDTYPE
!- - - - - - - - - - - - - - - - - - - - - - - - - - - - - - - - - - - -
      implicit none
!
!     SET NUMBER OF FD LEVELS.
!jw      integer,intent(in) :: NFD ! coming from calling subroutine
!     
!     DECLARE VARIABLES
!     
      integer,intent(in) ::  ITYPE(NFD)
!jw      real,intent(in) :: HTFD(NFD)
      real,dimension(IM,JSTA:JEND,NFD),intent(out) :: TFD,QFD,UFD,VFD,PFD,ICINGFD
      real,dimension(IM,JSTA:JEND,NFD,NBIN_DU),intent(out) :: AERFD
!
      INTEGER LVL(NFD),LHL(NFD)
      INTEGER IVE(JM),IVW(JM)
      REAL DZABV(NFD), DZABH(NFD)
      LOGICAL DONEH, DONEV
!jw
      integer I,J,JVS,JVN,IE,IW,JN,JS,JNT,L,LLMH,IFD,N
      integer ISTART,ISTOP,JSTART,JSTOP
      real htt,htsfc,httuv,dz,rdz,delt,delq,delu,delv,z1,z2,htabv,htabh,htsfcv
!
!     SET FD LEVEL HEIGHTS IN METERS.
!      DATA HTFD  / 30.E0,50.E0,80.E0,100.E0,305.E0,457.E0,610.E0,914.E0,1524.E0,  &
!          1829.E0,2134.E0,2743.E0,3658.E0,4572.E0,6000.E0/
!     
!****************************************************************
!     START FDLVL HERE
!     
!     INITIALIZE ARRAYS.
!     
!$omp  parallel do
      DO IFD = 1,NFD
        DO J=JSTA,JEND
          DO I=1,IM
            TFD(I,J,IFD)     = SPVAL
            QFD(I,J,IFD)     = SPVAL
            UFD(I,J,IFD)     = SPVAL
            VFD(I,J,IFD)     = SPVAL
            PFD(I,J,IFD)     = SPVAL
            ICINGFD(I,J,IFD) = SPVAL
          ENDDO
        ENDDO
      ENDDO
      if (gocart_on) then
        DO N = 1, NBIN_DU
          DO IFD = 1,NFD
            DO J=JSTA,JEND
              DO I=1,IM
                AERFD(I,J,IFD,N) = SPVAL
              ENDDO
            ENDDO
          ENDDO
        ENDDO
      endif

      IF(gridtype == 'E') THEN
        JVN =  1
        JVS = -1
        do J=JSTA,JEND
          IVE(J) = MOD(J,2)
          IVW(J) = IVE(J)-1
        enddo
      END IF

      IF(gridtype /= 'A')THEN
        CALL EXCH(FIS(1:IM,JSTA_2L:JEND_2U))
        DO L=1,LM
          CALL EXCH(ZMID(1:IM,JSTA_2L:JEND_2U,L))
        END DO
        ISTART = 2
        ISTOP  = IM-1
        JSTART = JSTA_M
        JSTOP  = JEND_M
      ELSE
        ISTART = 1
        ISTOP  = IM
        JSTART = JSTA
        JSTOP  = JEND
      END IF
      DO IFD = 1, NFD
!
!     MSL FD LEVELS
!
        IF (ITYPE(IFD).EQ.1) THEN
!	write(6,*) 'computing above MSL'
!     
!       LOOP OVER HORIZONTAL GRID.
!	  
          DO J=JSTART,JSTOP
            DO I=ISTART,ISTOP
              HTSFC = FIS(I,J)*GI
              LLMH  = NINT(LMH(I,J))
!             IFD = 1
!     
!        LOCATE VERTICAL INDICES OF T,Q,U,V, LEVEL JUST 
!        ABOVE EACH FD LEVEL.
!
!        DO 22 IFD = 1, NFD
              DONEH=.FALSE.
              DONEV=.FALSE.
              DO L = LM,1,-1
                HTT = ZMID(I,J,L)
                IF(gridtype == 'E') THEN
                  IE = I+IVE(J)
                  IW = I+IVW(J)
                  JN = J+JVN
                  JS = J+JVS
                  HTTUV = 0.25*(ZMID(IW,J,L)                          &
                        + ZMID(IE,J,L)+ZMID(I,JN,L)+ZMID(I,JS,L))
                ELSE IF(gridtype=='B')THEN
                  IE = I+1
                  IW = I
                  JN = J+1
                  JS = J
                  HTTUV = 0.25*(ZMID(IW,J,L)                          &
                        + ZMID(IE,J,L)+ZMID(I,JN,L)+ZMID(IE,JN,L)) 
                ELSE
                  HTTUV = HTT
                END IF
    
                IF (.NOT. DONEH .AND. HTT.GT.HTFD(IFD)) THEN
                  LHL(IFD)   = L
                  DZABH(IFD) = HTT-HTFD(IFD)
                  DONEH = .TRUE.
! THIS SHOULD SET BELOW GROUND VALUES TO SPVAL
                  IF(HTSFC > HTFD(IFD)) THEN
!mp
                     LHL(IFD) = LM+1  ! CHUANG: changed to lm+1
!mp
                  ENDIF
! THIS SHOULD SET BELOW GROUND VALUES TO SPVAL
!               IFD        = IFD + 1
!               IF (IFD.GT.NFD) GOTO 30
                END IF   
     
                IF (.NOT. DONEV .AND. HTTUV.GT.HTFD(IFD)) THEN
                  LVL(IFD)   = L
                  DZABV(IFD) = HTTUV-HTFD(IFD)
                  DONEV=.TRUE.
! THIS SHOULD SET BELOW GROUND VALUES TO SPVAL
                  IF(HTSFC.GT.HTFD(IFD)) THEN
!mp
                    LVL(IFD)=LM+1  ! CHUANG: changed to lm+1
!mp
                  ENDIF
! THIS SHOULD SET BELOW GROUND VALUES TO SPVAL
!               IFD        = IFD + 1
!               IF (IFD.GT.NFD) GOTO 30
                ENDIF
    
                IF(DONEH .AND. DONEV) exit
              enddo           ! end of l loop
! 22     CONTINUE   	
!     
!        COMPUTE T, Q, U, AND V AT FD LEVELS.
!
!         DO 40 IFD = 1,NFD
 
              L = LHL(IFD)
              IF (L < LM) THEN
                DZ   = ZMID(I,J,L)-ZMID(I,J,L+1)
                RDZ  = 1./DZ
                DELT = T(I,J,L)-T(I,J,L+1)
                DELQ = Q(I,J,L)-Q(I,J,L+1)
                TFD(I,J,IFD) = T(I,J,L) - DELT*RDZ*DZABH(IFD)
                QFD(I,J,IFD) = Q(I,J,L) - DELQ*RDZ*DZABH(IFD)
                PFD(I,J,IFD) = PMID(I,J,L) - (PMID(I,J,L)-PMID(I,J,L+1))*RDZ*DZABH(IFD)
                ICINGFD(I,J,IFD) = ICING_GFIP(I,J,L) - &
                 (ICING_GFIP(I,J,L)-ICING_GFIP(I,J,L+1))*RDZ*DZABH(IFD)
                if (gocart_on) then
                  DO N = 1, NBIN_DU
                    AERFD(I,J,IFD,N) = DUST(I,J,L,N) - &
                        (DUST(I,J,L,N)-DUST(I,J,L+1,N))*RDZ*DZABH(IFD)
                  ENDDO
                endif
              ELSEIF (L == LM) THEN
                TFD(I,J,IFD) = T(I,J,L)
                QFD(I,J,IFD) = Q(I,J,L)
                PFD(I,J,IFD) = PMID(I,J,L)
                ICINGFD(I,J,IFD) = ICING_GFIP(I,J,L)
                if (gocart_on) then
                  DO N = 1, NBIN_DU
                    AERFD(I,J,IFD,N) = DUST(I,J,L,N)
                  ENDDO
                endif
              ENDIF
    
              L = LVL(IFD)
              IF (L < LM) THEN
                IF(gridtype == 'E')THEN
                  IE = I+IVE(J)
                  IW = I+IVW(J)
                  JN = J+JVN
                  JS = J+JVS
                  Z1 = 0.25*(ZMID(IW,J,L)                              &
                     + ZMID(IE,J,L)+ZMID(I,JN,L)+ZMID(I,JS,L))
                  Z2 = 0.25*(ZMID(IW,J,L+1)                            &
                     + ZMID(IE,J,L+1)+ZMID(I,JN,L+1)+ZMID(I,JS,L+1))
                  DZ = Z1-Z2
       
                ELSE IF(gridtype=='B')THEN
                  IE =I+1
                  IW = I
                  JN = J+1
                  JS = J
                  Z1 = 0.25*(ZMID(IW,J,L)                              &
                     + ZMID(IE,J,L)+ZMID(I,JN,L)+ZMID(IE,JN,L))
                  Z2 = 0.25*(ZMID(IW,J,L+1)                            &
                     + ZMID(IE,J,L+1)+ZMID(I,JN,L+1)+ZMID(IE,JN,L+1))
                  DZ = Z1-Z2
                ELSE 
                  DZ   = ZMID(I,J,L)-ZMID(I,J,L+1)
                END IF 
                RDZ  = 1./DZ
                DELU = UH(I,J,L) - UH(I,J,L+1)
                DELV = VH(I,J,L) - VH(I,J,L+1)
                UFD(I,J,IFD) = UH(I,J,L) - DELU*RDZ*DZABV(IFD)
                VFD(I,J,IFD) = VH(I,J,L) - DELV*RDZ*DZABV(IFD)
              ELSEIF (L.EQ.LM) THEN
                UFD(I,J,IFD)=UH(I,J,L)
                VFD(I,J,IFD)=VH(I,J,L)
              ENDIF
! 40      CONTINUE
!     
!     COMPUTE FD LEVEL T, Q, U, AND V AT NEXT K.
!
            enddo        ! end of i loop
          enddo          ! end of j loop
!     END OF MSL FD LEVELS
        ELSE
          write(6,*) 'computing above AGL'
!
!     AGL FD LEVELS 
!
!     
!     LOOP OVER HORIZONTAL GRID.
!     
          DO J=JSTART,JSTOP
            DO I=ISTART,ISTOP
              HTSFC = FIS(I,J)*GI
              IF(gridtype == 'E') THEN
                IE = I+IVE(J)
                IW = I+IVW(J)
                JN = J+JVN
                JS = J+JVS
                HTSFCV = (FIS(IW,J)+FIS(IE,J)+FIS(I,JN)+FIS(I,JS))*(0.25/G)
              ELSE IF(gridtype == 'B')THEN
                IE = I+1
                IW = I
                JN = J+1
                JS = J
                HTSFCV = (FIS(IW,J)+FIS(IE,J)+FIS(I,JN)+FIS(IE,JN))*(0.25/G)
              END IF
              LLMH  = NINT(LMH(I,J))
!             IFD   = 1
!     
!        LOCATE VERTICAL INDICES OF T,U,V, LEVEL JUST 
!        ABOVE EACH FD LEVEL.
!
<<<<<<< HEAD
!             DO 222 IFD = 1, NFD
              DONEH=.FALSE.
              DONEV=.FALSE.
              DO L = LLMH,1,-1
                HTABH = ZMID(I,J,L)-HTSFC
                if(i==245.and.j==813)print*,'Debug FDL HTABH= ',htabh,zmid(i,j,l),htsfc
                IF(gridtype=='E')THEN
                  HTABV = 0.25*(ZMID(IW,J,L)                        &
                        + ZMID(IE,J,L)+ZMID(I,JN,L)+ZMID(I,JS,L))-HTSFCV
                ELSE IF(gridtype=='B')THEN
                  HTABV = 0.25*(ZMID(IW,J,L)                        &
                        + ZMID(IE,J,L)+ZMID(I,JN,L)+ZMID(IE,JN,L))-HTSFCV
                ELSE
                  HTABV = HTABH
                END IF
    
                IF (.NOT. DONEH .AND. HTABH.GT.HTFD(IFD)) THEN
                  LHL(IFD)   = L
                  DZABH(IFD) = HTABH-HTFD(IFD)
                  if(i==245.and.j==813)print*,'Debug FDL DZABH= ',dzabh(ifd)
                  DONEH=.TRUE.
!                 IFD        = IFD + 1
!                 IF (IFD.GT.NFD) GOTO 230
                ENDIF

                IF (.NOT. DONEV .AND. HTABV.GT.HTFD(IFD)) THEN
                  LVL(IFD)   = L
                  DZABV(IFD) = HTABV-HTFD(IFD)
                  DONEV = .TRUE.
!                 IFD        = IFD + 1
!                 IF (IFD.GT.NFD) GOTO 230
                ENDIF
                IF(DONEH .AND. DONEV) exit
              enddo        ! end of l loop
=======
!        DO 222 IFD = 1, NFD
	 DONEH=.FALSE.
         DONEV=.FALSE.
         DO 220 L = LLMH,1,-1
	    HTABH = ZMID(I,J,L)-HTSFC
	    IF(gridtype=='E')THEN
             HTABV = 0.25*(ZMID(IW,J,L)                        &
                +ZMID(IE,J,L)+ZMID(I,JN,L)+ZMID(I,JS,L))-HTSFCV
	    ELSE IF(gridtype=='B')THEN
             HTABV = 0.25*(ZMID(IW,J,L)                        &
                +ZMID(IE,J,L)+ZMID(I,JN,L)+ZMID(IE,JN,L))-HTSFCV
            ELSE
	     HTABV = HTABH
	    END IF
	    
	    IF (.NOT. DONEH .AND. HTABH.GT.HTFD(IFD)) THEN
               LHL(IFD)   = L
               DZABH(IFD) = HTABH-HTFD(IFD)
	       DONEH=.TRUE.
!               IFD        = IFD + 1
!               IF (IFD.GT.NFD) GOTO 230
            ENDIF
	     
            IF (.NOT. DONEV .AND. HTABV.GT.HTFD(IFD)) THEN
               LVL(IFD)   = L
               DZABV(IFD) = HTABV-HTFD(IFD)
	       DONEV=.TRUE.
!               IFD        = IFD + 1
!               IF (IFD.GT.NFD) GOTO 230
            ENDIF
            IF(DONEH .AND. DONEV)GO TO 224	    
 220        CONTINUE
>>>>>>> f9f00f62
!     
!        COMPUTE T, Q, U, AND V AT FD LEVELS.
!
! 222     CONTINUE
!
<<<<<<< HEAD
!             DO 240 IFD = 1,NFD
               L = LHL(IFD)
               IF (L.LT.LM) THEN
                 DZ   = ZMID(I,J,L)-ZMID(I,J,L+1)
                 RDZ  = 1./DZ
                 DELT = T(I,J,L)-T(I,J,L+1)
                 DELQ = Q(I,J,L)-Q(I,J,L+1)
                 TFD(I,J,IFD) = T(I,J,L) - DELT*RDZ*DZABH(IFD)
                 QFD(I,J,IFD) = Q(I,J,L) - DELQ*RDZ*DZABH(IFD)
                 if(i==245.and.j==813)print*,'Debug FDL',i,j,l,ifd,q(i,j,l),q(i,j,l+1),zmid(i,j,l),zmid(i,j,l+1), &
                 FIS(I,J)*GI,htfd(ifd),rdz,htabh,dzabh(ifd)
                 PFD(I,J,IFD) = PMID(I,J,L) - (PMID(I,J,L)-PMID(I,J,L+1))*RDZ*DZABH(IFD)
                 ICINGFD(I,J,IFD) = ICING_GFIP(I,J,L) - &
                   (ICING_GFIP(I,J,L)-ICING_GFIP(I,J,L+1))*RDZ*DZABH(IFD)
                 if (gocart_on) then
                   DO N = 1, NBIN_DU
                     AERFD(I,J,IFD,N) = DUST(I,J,L,N) - &
                    (DUST(I,J,L,N)-DUST(I,J,L+1,N))*RDZ*DZABH(IFD)
                   ENDDO
                 endif
               ELSE
                 TFD(I,J,IFD) = T(I,J,L)
                 QFD(I,J,IFD) = Q(I,J,L)
                 PFD(I,J,IFD) = PMID(I,J,L)
                 ICINGFD(I,J,IFD) = ICING_GFIP(I,J,L)
                 if (gocart_on) then
                   DO N = 1, NBIN_DU
                     AERFD(I,J,IFD,N) = DUST(I,J,L,N)
                   ENDDO
                 endif
               ENDIF

               L = LVL(IFD)
               IF (L < LM) THEN
                 IF(gridtype == 'E')THEN
                   IE = I+IVE(J)
                   IW = I+IVW(J)
                   JN = J+JVN
                   JS = J+JVS
                   Z1 = 0.25*(ZMID(IW,J,L)                          &
                      + ZMID(IE,J,L)+ZMID(I,JN,L)+ZMID(I,JS,L))
                   Z2 = 0.25*(ZMID(IW,J,L+1)                        &
                      + ZMID(IE,J,L+1)+ZMID(I,JN,L+1)+ZMID(I,JS,L+1))
                   DZ = Z1-Z2
                 ELSE IF(gridtype=='B')THEN
                   IE = I+1
                   IW = I
                   JN = J+1
                   JS = J
                   Z1 = 0.25*(ZMID(IW,J,L)                          &
                      + ZMID(IE,J,L)+ZMID(I,JN,L)+ZMID(IE,JN,L))
                   Z2 = 0.25*(ZMID(IW,J,L+1)                        &
                      + ZMID(IE,J,L+1)+ZMID(I,JN,L+1)+ZMID(IE,JN,L+1))
                   DZ = Z1-Z2
                 ELSE
                   DZ   = ZMID(I,J,L)-ZMID(I,J,L+1)
                 END IF
                 RDZ  = 1./DZ
                 DELU = UH(I,J,L)-UH(I,J,L+1)
                 DELV = VH(I,J,L)-VH(I,J,L+1)
                 UFD(I,J,IFD) = UH(I,J,L) - DELU*RDZ*DZABV(IFD)
                 VFD(I,J,IFD) = VH(I,J,L) - DELV*RDZ*DZABV(IFD)
               ELSE
                 UFD(I,J,IFD) = UH(I,J,L)
                 VFD(I,J,IFD) = VH(I,J,L)
              ENDIF
=======
!         DO 240 IFD = 1,NFD
	    L = LHL(IFD)
            IF (L.LT.LM) THEN
               DZ   = ZMID(I,J,L)-ZMID(I,J,L+1)
               RDZ  = 1./DZ
               DELT = T(I,J,L)-T(I,J,L+1)
               DELQ = Q(I,J,L)-Q(I,J,L+1)
               TFD(I,J,IFD) = T(I,J,L) - DELT*RDZ*DZABH(IFD)
               QFD(I,J,IFD) = Q(I,J,L) - DELQ*RDZ*DZABH(IFD)
	       PFD(I,J,IFD) = PMID(I,J,L) - (PMID(I,J,L)-PMID(I,J,L+1))*RDZ*DZABH(IFD)
	       ICINGFD(I,J,IFD) = ICING_GFIP(I,J,L) - &
	       (ICING_GFIP(I,J,L)-ICING_GFIP(I,J,L+1))*RDZ*DZABH(IFD)
               DO N = 1, NBIN_DU
               AERFD(I,J,IFD,N) = DUST(I,J,L,N) - &
               (DUST(I,J,L,N)-DUST(I,J,L+1,N))*RDZ*DZABH(IFD)
               ENDDO
            ELSE
               TFD(I,J,IFD) = T(I,J,L)
               QFD(I,J,IFD) = Q(I,J,L)
	       PFD(I,J,IFD) = PMID(I,J,L)
	       ICINGFD(I,J,IFD) = ICING_GFIP(I,J,L)
               DO N = 1, NBIN_DU
               AERFD(I,J,IFD,N) = DUST(I,J,L,N)
               ENDDO
            ENDIF
	    
            L = LVL(IFD)
            IF (L.LT.LM) THEN
	      IF(gridtype=='E')THEN
               IE=I+IVE(J)
               IW=I+IVW(J)
               JN=J+JVN
               JS=J+JVS
               Z1 = 0.25*(ZMID(IW,J,L)                          &
                 +ZMID(IE,J,L)+ZMID(I,JN,L)+ZMID(I,JS,L))
               Z2 = 0.25*(ZMID(IW,J,L+1)                        &
                 +ZMID(IE,J,L+1)+ZMID(I,JN,L+1)+ZMID(I,JS,L+1))
               DZ = Z1-Z2
	      ELSE IF(gridtype=='B')THEN
	       IE=I+1
               IW=I
               JN=J+1
               JS=J
	       Z1 = 0.25*(ZMID(IW,J,L)                          &
                 +ZMID(IE,J,L)+ZMID(I,JN,L)+ZMID(IE,JN,L))
               Z2 = 0.25*(ZMID(IW,J,L+1)                        &
                 +ZMID(IE,J,L+1)+ZMID(I,JN,L+1)+ZMID(IE,JN,L+1))
               DZ = Z1-Z2
              ELSE
               DZ   = ZMID(I,J,L)-ZMID(I,J,L+1)
              END IF
              RDZ  = 1./DZ
              DELU = UH(I,J,L)-UH(I,J,L+1)
              DELV = VH(I,J,L)-VH(I,J,L+1)
              UFD(I,J,IFD) = UH(I,J,L) - DELU*RDZ*DZABV(IFD)
              VFD(I,J,IFD) = VH(I,J,L) - DELV*RDZ*DZABV(IFD)
            ELSE
              UFD(I,J,IFD) = UH(I,J,L)
              VFD(I,J,IFD) = VH(I,J,L)
            ENDIF
>>>>>>> f9f00f62
! 240     CONTINUE
!     
!     COMPUTE FD LEVEL T, U, AND V AT NEXT K.
!
            enddo      ! end of i loop
          enddo        ! end of j loop
!     END OF AGL FD LEVELS
<<<<<<< HEAD
        ENDIF
      enddo          ! end of IFD loop
=======
      ENDIF
 300 CONTINUE      

!  safety check to avoid tiny QFD values
     IF(MODELNAME == 'RAPR') THEN
       DO 420 IFD = 1,NFD
         DO J=JSTA,JEND
         DO I=1,IM
            if(QFD(I,J,IFD) < 1.0e-8) QFD(I,J,IFD)=0.0
         ENDDO
         ENDDO
420    CONTINUE
     endif
>>>>>>> f9f00f62
!
!     END OF ROUTINE.
!
      RETURN
      END<|MERGE_RESOLUTION|>--- conflicted
+++ resolved
@@ -75,13 +75,9 @@
       use vrbls2d,    only: FIS
       use masks,      only: LMH
       use params_mod, only: GI, G
-<<<<<<< HEAD
       use ctlblk_mod, only: JSTA, JEND, SPVAL, JSTA_2L, JEND_2U, LM, JSTA_M, &
-                            JEND_M, HTFD, NFD, IM, JM, NBIN_DU, gocart_on
-=======
-      use ctlblk_mod, only: JSTA, JEND, SPVAL, JSTA_2L, JEND_2U, LM, JSTA_M, JEND_M,&
-                      HTFD, NFD, IM, JM, NBIN_DU, MODELNAME
->>>>>>> f9f00f62
+                            JEND_M, HTFD, NFD, IM, JM, NBIN_DU, gocart_on,   &
+                            MODELNAME
       use gridspec_mod, only: GRIDTYPE
 !- - - - - - - - - - - - - - - - - - - - - - - - - - - - - - - - - - - -
       implicit none
@@ -343,7 +339,6 @@
 !        LOCATE VERTICAL INDICES OF T,U,V, LEVEL JUST 
 !        ABOVE EACH FD LEVEL.
 !
-<<<<<<< HEAD
 !             DO 222 IFD = 1, NFD
               DONEH=.FALSE.
               DONEV=.FALSE.
@@ -363,7 +358,6 @@
                 IF (.NOT. DONEH .AND. HTABH.GT.HTFD(IFD)) THEN
                   LHL(IFD)   = L
                   DZABH(IFD) = HTABH-HTFD(IFD)
-                  if(i==245.and.j==813)print*,'Debug FDL DZABH= ',dzabh(ifd)
                   DONEH=.TRUE.
 !                 IFD        = IFD + 1
 !                 IF (IFD.GT.NFD) GOTO 230
@@ -378,46 +372,11 @@
                 ENDIF
                 IF(DONEH .AND. DONEV) exit
               enddo        ! end of l loop
-=======
-!        DO 222 IFD = 1, NFD
-	 DONEH=.FALSE.
-         DONEV=.FALSE.
-         DO 220 L = LLMH,1,-1
-	    HTABH = ZMID(I,J,L)-HTSFC
-	    IF(gridtype=='E')THEN
-             HTABV = 0.25*(ZMID(IW,J,L)                        &
-                +ZMID(IE,J,L)+ZMID(I,JN,L)+ZMID(I,JS,L))-HTSFCV
-	    ELSE IF(gridtype=='B')THEN
-             HTABV = 0.25*(ZMID(IW,J,L)                        &
-                +ZMID(IE,J,L)+ZMID(I,JN,L)+ZMID(IE,JN,L))-HTSFCV
-            ELSE
-	     HTABV = HTABH
-	    END IF
-	    
-	    IF (.NOT. DONEH .AND. HTABH.GT.HTFD(IFD)) THEN
-               LHL(IFD)   = L
-               DZABH(IFD) = HTABH-HTFD(IFD)
-	       DONEH=.TRUE.
-!               IFD        = IFD + 1
-!               IF (IFD.GT.NFD) GOTO 230
-            ENDIF
-	     
-            IF (.NOT. DONEV .AND. HTABV.GT.HTFD(IFD)) THEN
-               LVL(IFD)   = L
-               DZABV(IFD) = HTABV-HTFD(IFD)
-	       DONEV=.TRUE.
-!               IFD        = IFD + 1
-!               IF (IFD.GT.NFD) GOTO 230
-            ENDIF
-            IF(DONEH .AND. DONEV)GO TO 224	    
- 220        CONTINUE
->>>>>>> f9f00f62
 !     
 !        COMPUTE T, Q, U, AND V AT FD LEVELS.
 !
 ! 222     CONTINUE
 !
-<<<<<<< HEAD
 !             DO 240 IFD = 1,NFD
                L = LHL(IFD)
                IF (L.LT.LM) THEN
@@ -427,8 +386,6 @@
                  DELQ = Q(I,J,L)-Q(I,J,L+1)
                  TFD(I,J,IFD) = T(I,J,L) - DELT*RDZ*DZABH(IFD)
                  QFD(I,J,IFD) = Q(I,J,L) - DELQ*RDZ*DZABH(IFD)
-                 if(i==245.and.j==813)print*,'Debug FDL',i,j,l,ifd,q(i,j,l),q(i,j,l+1),zmid(i,j,l),zmid(i,j,l+1), &
-                 FIS(I,J)*GI,htfd(ifd),rdz,htabh,dzabh(ifd)
                  PFD(I,J,IFD) = PMID(I,J,L) - (PMID(I,J,L)-PMID(I,J,L+1))*RDZ*DZABH(IFD)
                  ICINGFD(I,J,IFD) = ICING_GFIP(I,J,L) - &
                    (ICING_GFIP(I,J,L)-ICING_GFIP(I,J,L+1))*RDZ*DZABH(IFD)
@@ -484,68 +441,6 @@
                  UFD(I,J,IFD) = UH(I,J,L)
                  VFD(I,J,IFD) = VH(I,J,L)
               ENDIF
-=======
-!         DO 240 IFD = 1,NFD
-	    L = LHL(IFD)
-            IF (L.LT.LM) THEN
-               DZ   = ZMID(I,J,L)-ZMID(I,J,L+1)
-               RDZ  = 1./DZ
-               DELT = T(I,J,L)-T(I,J,L+1)
-               DELQ = Q(I,J,L)-Q(I,J,L+1)
-               TFD(I,J,IFD) = T(I,J,L) - DELT*RDZ*DZABH(IFD)
-               QFD(I,J,IFD) = Q(I,J,L) - DELQ*RDZ*DZABH(IFD)
-	       PFD(I,J,IFD) = PMID(I,J,L) - (PMID(I,J,L)-PMID(I,J,L+1))*RDZ*DZABH(IFD)
-	       ICINGFD(I,J,IFD) = ICING_GFIP(I,J,L) - &
-	       (ICING_GFIP(I,J,L)-ICING_GFIP(I,J,L+1))*RDZ*DZABH(IFD)
-               DO N = 1, NBIN_DU
-               AERFD(I,J,IFD,N) = DUST(I,J,L,N) - &
-               (DUST(I,J,L,N)-DUST(I,J,L+1,N))*RDZ*DZABH(IFD)
-               ENDDO
-            ELSE
-               TFD(I,J,IFD) = T(I,J,L)
-               QFD(I,J,IFD) = Q(I,J,L)
-	       PFD(I,J,IFD) = PMID(I,J,L)
-	       ICINGFD(I,J,IFD) = ICING_GFIP(I,J,L)
-               DO N = 1, NBIN_DU
-               AERFD(I,J,IFD,N) = DUST(I,J,L,N)
-               ENDDO
-            ENDIF
-	    
-            L = LVL(IFD)
-            IF (L.LT.LM) THEN
-	      IF(gridtype=='E')THEN
-               IE=I+IVE(J)
-               IW=I+IVW(J)
-               JN=J+JVN
-               JS=J+JVS
-               Z1 = 0.25*(ZMID(IW,J,L)                          &
-                 +ZMID(IE,J,L)+ZMID(I,JN,L)+ZMID(I,JS,L))
-               Z2 = 0.25*(ZMID(IW,J,L+1)                        &
-                 +ZMID(IE,J,L+1)+ZMID(I,JN,L+1)+ZMID(I,JS,L+1))
-               DZ = Z1-Z2
-	      ELSE IF(gridtype=='B')THEN
-	       IE=I+1
-               IW=I
-               JN=J+1
-               JS=J
-	       Z1 = 0.25*(ZMID(IW,J,L)                          &
-                 +ZMID(IE,J,L)+ZMID(I,JN,L)+ZMID(IE,JN,L))
-               Z2 = 0.25*(ZMID(IW,J,L+1)                        &
-                 +ZMID(IE,J,L+1)+ZMID(I,JN,L+1)+ZMID(IE,JN,L+1))
-               DZ = Z1-Z2
-              ELSE
-               DZ   = ZMID(I,J,L)-ZMID(I,J,L+1)
-              END IF
-              RDZ  = 1./DZ
-              DELU = UH(I,J,L)-UH(I,J,L+1)
-              DELV = VH(I,J,L)-VH(I,J,L+1)
-              UFD(I,J,IFD) = UH(I,J,L) - DELU*RDZ*DZABV(IFD)
-              VFD(I,J,IFD) = VH(I,J,L) - DELV*RDZ*DZABV(IFD)
-            ELSE
-              UFD(I,J,IFD) = UH(I,J,L)
-              VFD(I,J,IFD) = VH(I,J,L)
-            ENDIF
->>>>>>> f9f00f62
 ! 240     CONTINUE
 !     
 !     COMPUTE FD LEVEL T, U, AND V AT NEXT K.
@@ -553,12 +448,8 @@
             enddo      ! end of i loop
           enddo        ! end of j loop
 !     END OF AGL FD LEVELS
-<<<<<<< HEAD
         ENDIF
       enddo          ! end of IFD loop
-=======
-      ENDIF
- 300 CONTINUE      
 
 !  safety check to avoid tiny QFD values
      IF(MODELNAME == 'RAPR') THEN
@@ -570,7 +461,6 @@
          ENDDO
 420    CONTINUE
      endif
->>>>>>> f9f00f62
 !
 !     END OF ROUTINE.
 !
