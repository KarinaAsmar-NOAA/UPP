--- conflicted
+++ resolved
@@ -57,11 +57,8 @@
 !> 2024-05-10 | Karina Asmar  | Read omega from model output and calculate HGT for hydrostatic runs
 !> 2024-06-25 | Wen Meng      | Add capability to read fhzero as either an integer or float
 !> 2024-08-26 | Karina Asmar  | Add temporal u/v, speed max wind components at 10m agl
-<<<<<<< HEAD
 !> 2024-09-23 | Karina Asmar  | Read in and store idrt in gridspec_mod
-=======
 !> 2024-10-11 | Sam Trahan    | Fixed an incorrect array length in read_netcdf_3d_para
->>>>>>> ef204d7d
 !>
 !> @author Hui-Ya Chuang @date 2016-03-04
 !----------------------------------------------------------------------
