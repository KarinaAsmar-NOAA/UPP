--- conflicted
+++ resolved
@@ -1,5 +1,4 @@
 !> @file
-<<<<<<< HEAD
 !> @brief This routine posts surface-based fields.
 !>     
 !> ### Program history log:
@@ -41,6 +40,7 @@
 !> 2023-02-11 | W Meng     | Add fix of time accumulation in bucket graupel for FV3 based models
 !> 2023-02-23 | E James    | Adding coarse PM from RRFS
 !> 2023-03-22 | S Trahan   | Fixed out-of-bounds access calling BOUND with wrong array dimensions
+!> 2023-04-21 | E James    | Enabling GSL precip type for RRFS
 !>     
 !> @note
 !> USAGE:    CALL SURFCE
@@ -61,78 +61,6 @@
 !>
 !--------------------------------------------------------------------
 !> SURFCE posts surface-based fields.
-=======
-!
-!> SUBPROGRAM:    SURFCE      POST SURFACE BASED FIELDS
-!!   PRGRMMR: TREADON         ORG: W/NP2      DATE: 92-12-21       
-!!     
-!! ABSTRACT:
-!!     THIS ROUTINE POSTS SURFACE BASED FIELDS.
-!!     
-!! PROGRAM HISTORY LOG:
-!! -  92-12-21  RUSS TREADON
-!! -  94-08-04  MICHAEL BALDWIN - ADDED OUTPUT OF SFC FLUXES OF
-!!                               SENS AND LATENT HEAT AND THETA AT Z0
-!! -  94-11-04  MICHAEL BALDWIN - ADDED INSTANTANEOUS PRECIP TYPE
-!! -  96-03-19  MICHAEL BALDWIN - CHANGE SOIL PARAMETERS
-!! -  96-09-25  MICHAEL BALDWIN - ADDED SNOW RATIO FROM EXPLICIT SCHEME
-!! -  96-10-17  MICHAEL BALDWIN - CHANGED SFCEVP,POTEVP TO ACCUM.  TOOK
-!!                               OUT -PTRACE FOR ACSNOW,SSROFF,BGROFF.
-!! -  97-04-23  MICHAEL BALDWIN - TOOK OUT -PTRACE FOR ALL PRECIP FIELDS
-!! -  98-06-12  T BLACK         - CONVERSION FROM 1-D TO 2-D
-!! -  98-07-17  MIKE BALDWIN - REMOVED LABL84
-!! -  98-08-18  MIKE BALDWIN - COMPUTE RH OVER ICE
-!! -  98-12-22  MIKE BALDWIN - BACK OUT RH OVER ICE
-!! -  00-01-04  JIM TUCCILLO - MPI VERSION
-!! -  01-10-22  H CHUANG - MODIFIED TO PROCESS HYBRID MODEL OUTPUT
-!! -  02-06-11  MIKE BALDWIN - WRF VERSION ASSUMING ALL ACCUM VARS
-!!                            HAVE BUCKETS THAT FILL FROM T=00H ON
-!! -  02-08-28  H CHUANG - COMPUTE FIELDS AT SHELTER LEVELS FOR WRF
-!! -  04-12-09  H CHUANG - ADD ADDITIONAL LSM FIELDS
-!! -  05-07-07  BINBIN ZHOU - ADD RSM MODEL
-!! -  05-08-24  GEOFF MANIKIN - ADDED DOMINANT PRECIP TYPE
-!! -  11-02-06  JUN WANG  - ADDED GRIB2 OPTION
-!! -  13-08-05  S Moorthi - Eliminate unnecessary arrays (reduce memory)
-!!                         and some cosmetic changes
-!! -  14-02-26  S Moorthi - threading datapd assignment
-!! -  14-11-26  S Moorthi - cleanup and some bug fix (may be?)
-!! -  20-03-25  J MENG    - remove grib1
-!! -  20-05-20  J MENG    - CALRH unification with NAM scheme
-!! -  20-11-10  J MENG    - USE UPP_PHYSICS MODULE
-!! -  21-03-11  B Cui - change local arrays to dimension (im,jsta:jend)
-!! -  21-04-01  J MENG    - COMPUTATION ON DEFINED POINTS ONLY
-!! -  21-07-26  W Meng  - Restrict computation from undefined grids
-!! -  21-10-31  J MENG    - 2D DECOMPOSITION
-!! -  22-02-01  E JAMES - Cleaning up GRIB2 encoding for six variables
-!!                        that cause issues with newer wgrib2 builds in RRFS system.
-!! -  22-11-16  E JAMES - Adding dust from RRFS
-!! -  22-12-23  E Aligo - Read six winter weather diagnostics from model.
-!! -  23-01-24  Sam Trahan - store hourly accumulated precip for IFI and bucket time
-!! -  23-02-11  W Meng  - Add fix of time accumulation in bucket graupel for FV3 based models
-!! -  23-02-23  E James - Adding coarse PM from RRFS
-!! -  23-03-22  S Trahan - Fixed out-of-bounds access calling BOUND with wrong array dimensions
-!! -  23-04-21  E James - Enabling GSL precip type for RRFS
-!!     
-!! USAGE:    CALL SURFCE
-!!   INPUT ARGUMENT LIST:
-!!
-!!   OUTPUT ARGUMENT LIST: 
-!!     
-!!   OUTPUT FILES:
-!!     NONE
-!!     
-!!   SUBPROGRAMS CALLED:
-!!     UTILITIES:
-!!       BOUND    - ENFORCE LOWER AND UPPER LIMITS ON ARRAY ELEMENTS.
-!!       DEWPOINT - COMPUTE DEWPOINT TEMPERATURE.
-!!       CALDRG   - COMPUTE SURFACE LAYER DRAG COEFFICENT
-!!       CALTAU   - COMPUTE SURFACE LAYER U AND V WIND STRESSES.
-!!
-!!     LIBRARY:
-!!       COMMON   - CTLBLK
-!!                  RQSTFLD
-!!     
->>>>>>> 7e587356
       SUBROUTINE SURFCE
 
 !
